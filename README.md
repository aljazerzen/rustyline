# RustyLine
[![Build Status](https://github.com/kkawakam/rustyline/workflows/Rust/badge.svg)](https://github.com/kkawakam/rustyline/actions)
[![dependency status](https://deps.rs/repo/github/kkawakam/rustyline/status.svg)](https://deps.rs/repo/github/kkawakam/rustyline)
[![](https://img.shields.io/crates/v/rustyline.svg)](https://crates.io/crates/rustyline)
[![Docs](https://docs.rs/rustyline/badge.svg)](https://docs.rs/rustyline)

Readline implementation in Rust that is based on [Antirez' Linenoise](https://github.com/antirez/linenoise)

**Supported Platforms**
* Unix (tested on FreeBSD, Linux and macOS)
* Windows
   * cmd.exe
   * Powershell

**Note**:
* Powershell ISE is not supported, check [issue #56](https://github.com/kkawakam/rustyline/issues/56)
* Mintty (Cygwin/MinGW) is not supported
* Highlighting / Colors are not supported on Windows < Windows 10 except with ConEmu and `ColorMode::Forced`.

## Example
```rust
use rustyline::error::ReadlineError;
<<<<<<< HEAD
use rustyline::DefaultEditor;
=======
use rustyline::{Editor, Result};
>>>>>>> 46a6766c

fn main() -> Result<()> {
    // `()` can be used when no completer is required
<<<<<<< HEAD
    let mut rl = DefaultEditor::new();
    #[cfg(feature = "with-file-history")]
=======
    let mut rl = Editor::<()>::new()?;
>>>>>>> 46a6766c
    if rl.load_history("history.txt").is_err() {
        println!("No previous history.");
    }
    loop {
        let readline = rl.readline(">> ");
        match readline {
            Ok(line) => {
                rl.add_history_entry(line.as_str());
                println!("Line: {}", line);
            },
            Err(ReadlineError::Interrupted) => {
                println!("CTRL-C");
                break
            },
            Err(ReadlineError::Eof) => {
                println!("CTRL-D");
                break
            },
            Err(err) => {
                println!("Error: {:?}", err);
                break
            }
        }
    }
<<<<<<< HEAD
    #[cfg(feature = "with-file-history")]
    rl.save_history("history.txt").unwrap();
=======
    rl.save_history("history.txt")
>>>>>>> 46a6766c
}
```

## crates.io
You can use this package in your project by adding the following
to your `Cargo.toml`:

```toml
[dependencies]
rustyline = "9.1.0"
```

## Features

 - Unicode (UTF-8) (linenoise supports only ASCII)
 - Word completion (linenoise supports only line completion)
 - Filename completion
 - History search ([Searching for Commands in the History](http://tiswww.case.edu/php/chet/readline/readline.html#SEC8))
 - Kill ring ([Killing Commands](http://tiswww.case.edu/php/chet/readline/readline.html#IDX3))
 - Multi line support (line wrapping)
 - Word commands
 - Hints

## Actions

For all modes:

| Keystroke             | Action                                                                      |
|-----------------------|-----------------------------------------------------------------------------|
| Home                  | Move cursor to the beginning of line                                        |
| End                   | Move cursor to end of line                                                  |
| Left                  | Move cursor one character left                                              |
| Right                 | Move cursor one character right                                             |
| Ctrl-C                | Interrupt/Cancel edition                                                    |
| Ctrl-D, Del           | (if line is *not* empty) Delete character under cursor                      |
| Ctrl-D                | (if line *is* empty) End of File                                            |
| Ctrl-J, Ctrl-M, Enter | Finish the line entry                                                       |
| Ctrl-R                | Reverse Search history (Ctrl-S forward, Ctrl-G cancel)                      |
| Ctrl-T                | Transpose previous character with current character                         |
| Ctrl-U                | Delete from start of line to cursor                                         |
| Ctrl-V                | Insert any special character without performing its associated action (#65) |
| Ctrl-W                | Delete word leading up to cursor (using white space as a word boundary)     |
| Ctrl-Y                | Paste from Yank buffer                                                      |
| Ctrl-Z                | Suspend (Unix only)                                                         |
| Ctrl-_                | Undo                                                                        |

### Emacs mode (default mode)

| Keystroke         | Action                                                                                           |
|-------------------|--------------------------------------------------------------------------------------------------|
| Ctrl-A, Home      | Move cursor to the beginning of line                                                             |
| Ctrl-B, Left      | Move cursor one character left                                                                   |
| Ctrl-E, End       | Move cursor to end of line                                                                       |
| Ctrl-F, Right     | Move cursor one character right                                                                  |
| Ctrl-H, Backspace | Delete character before cursor                                                                   |
| Ctrl-I, Tab       | Next completion                                                                                  |
| Ctrl-K            | Delete from cursor to end of line                                                                |
| Ctrl-L            | Clear screen                                                                                     |
| Ctrl-N, Down      | Next match from history                                                                          |
| Ctrl-P, Up        | Previous match from history                                                                      |
| Ctrl-X Ctrl-U     | Undo                                                                                             |
| Ctrl-Y            | Paste from Yank buffer (Meta-Y to paste next yank instead)                                       |
| Meta-<            | Move to first entry in history                                                                   |
| Meta->            | Move to last entry in history                                                                    |
| Meta-B, Alt-Left  | Move cursor to previous word                                                                     |
| Meta-C            | Capitalize the current word                                                                      |
| Meta-D            | Delete forwards one word                                                                         |
| Meta-F, Alt-Right | Move cursor to next word                                                                         |
| Meta-L            | Lower-case the next word                                                                         |
| Meta-T            | Transpose words                                                                                  |
| Meta-U            | Upper-case the next word                                                                         |
| Meta-Y            | See Ctrl-Y                                                                                       |
| Meta-Backspace    | Kill from the start of the current word, or, if between words, to the start of the previous word |
| Meta-0, 1, ..., - | Specify the digit to the argument. `–` starts a negative argument.                               |

[Readline Emacs Editing Mode Cheat Sheet](http://www.catonmat.net/download/readline-emacs-editing-mode-cheat-sheet.pdf)

### vi command mode

| Keystroke            | Action                                                                      |
|----------------------|-----------------------------------------------------------------------------|
| $, End               | Move cursor to end of line                                                  |
| .                    | Redo the last text modification                                             |
| ;                    | Redo the last character finding command                                     |
| ,                    | Redo the last character finding command in opposite direction               |
| 0, Home              | Move cursor to the beginning of line                                        |
| ^                    | Move to the first non-blank character of line                               |
| a                    | Insert after cursor                                                         |
| A                    | Insert at the end of line                                                   |
| b                    | Move one word or token left                                                 |
| B                    | Move one non-blank word left                                                |
| c<movement>          | Change text of a movement command                                           |
| C                    | Change text to the end of line (equivalent to c$)                           |
| d<movement>          | Delete text of a movement command                                           |
| D, Ctrl-K            | Delete to the end of the line                                               |
| e                    | Move to the end of the current word                                         |
| E                    | Move to the end of the current non-blank word                               |
| f<char>              | Move right to the next occurrence of `char`                                 |
| F<char>              | Move left to the previous occurrence of `char`                              |
| h, Ctrl-H, Backspace | Move one character left                                                     |
| l, Space             | Move one character right                                                    |
| Ctrl-L               | Clear screen                                                                |
| i                    | Insert before cursor                                                        |
| I                    | Insert at the beginning of line                                             |
| +, j, Ctrl-N         | Move forward one command in history                                         |
| -, k, Ctrl-P         | Move backward one command in history                                        |
| p                    | Insert the yanked text at the cursor (paste)                                |
| P                    | Insert the yanked text before the cursor                                    |
| r                    | Replaces a single character under the cursor (without leaving command mode) |
| s                    | Delete a single character under the cursor and enter input mode             |
| S                    | Change current line (equivalent to 0c$)                                     |
| t<char>              | Move right to the next occurrence of `char`, then one char backward         |
| T<char>              | Move left to the previous occurrence of `char`, then one char forward       |
| u                    | Undo                                                                        |
| w                    | Move one word or token right                                                |
| W                    | Move one non-blank word right                                               |
| x                    | Delete a single character under the cursor                                  |
| X                    | Delete a character before the cursor                                        |
| y<movement>          | Yank a movement into buffer (copy)                                          |

### vi insert mode

| Keystroke         | Action                         |
|-------------------|--------------------------------|
| Ctrl-H, Backspace | Delete character before cursor |
| Ctrl-I, Tab       | Next completion                |
| Esc               | Switch to command mode         |

[Readline vi Editing Mode Cheat Sheet](http://www.catonmat.net/download/bash-vi-editing-mode-cheat-sheet.pdf)

[Terminal codes (ANSI/VT100)](http://wiki.bash-hackers.org/scripting/terminalcodes)

## Wine

```sh
$ cargo run --example example --target 'x86_64-pc-windows-gnu'
...
Error: Io(Error { repr: Os { code: 6, message: "Invalid handle." } })
$ wineconsole --backend=curses target/x86_64-pc-windows-gnu/debug/examples/example.exe
...
```

## Terminal checks

```sh
$ # current settings of all terminal attributes:
$ stty -a
$ # key bindings:
$ bind -p
$ # print out a terminfo description:
$ infocmp
```

## Similar projects

Library            | Lang    | OS     | Term  | Unicode | History       | Completion | Keymap        | Kill Ring | Undo | Colors     | Hint/Auto suggest |
--------           | ----    | --     | ----  | ------- | -------       | ---------- | -------       | --------- | ---- | ------     | ----------------- |
[go-prompt][]      | Go      | Ux/win | ANSI  | Yes     | Yes           | any        | Emacs/prog    | No        | No   | Yes        | Yes               |
[Haskeline][]      | Haskell | Ux/Win | Any   | Yes     | Yes           | any        | Emacs/vi/conf | Yes       | Yes  | ?          | ?                 |
[linefeed][]       | Rust    | Ux/Win | Any   |         | Yes           | any        | Emacs/conf    | Yes       | No   | ?          | No                |
[linenoise][]      | C       | Ux     | ANSI  | No      | Yes           | only line  | Emacs         | No        | No   | Ux         | Yes               |
[linenoise-ng][]   | C       | Ux/Win | ANSI  | Yes     | Yes           | only line  | Emacs         | Yes       | No   | ?          | ?                 |
[Liner][]          | Rust    | Ux     | ANSI  |         | No inc search | only word  | Emacs/vi/prog | No        | Yes  | Ux         | History based     |
[prompt_toolkit][] | Python  | Ux/Win | ANSI  | Yes     | Yes           | any        | Emacs/vi/conf | Yes       | Yes  | Ux/Win     | Yes               |
[rb-readline][]    | Ruby    | Ux/Win | ANSI  | Yes     | Yes           | only word  | Emacs/vi/conf | Yes       | Yes  | ?          | No                |
[reedline][]       | Rust    | Ux/Win | ANSI  | Yes     | Yes           | any        | Emacs/vi/bind | No        | Yes  | Ux/Win     | Yes               |
[replxx][]         | C/C++   | Ux/Win | ANSI  | Yes     | Yes           | only line  | Emacs         | Yes       | No   | Ux/Win     | Yes               |
Rustyline          | Rust    | Ux/Win | ANSI  | Yes     | Yes           | any        | Emacs/vi/bind | Yes       | Yes  | Ux/Win 10+ | Yes               |
[termwiz][]        | Rust    | Ux/Win | Any   | ?       | Yes           | any        | Emacs         | No        | No   | Ux/Win     | No                |

[go-prompt]: https://github.com/c-bata/go-prompt
[Haskeline]: https://github.com/judah/haskeline
[linefeed]: https://github.com/murarth/linefeed
[linenoise]: https://github.com/antirez/linenoise
[linenoise-ng]: https://github.com/arangodb/linenoise-ng
[Liner]: https://github.com/redox-os/liner
[prompt_toolkit]: https://github.com/jonathanslenders/python-prompt-toolkit
[rb-readline]: https://github.com/ConnorAtherton/rb-readline
[reedline]: https://github.com/nushell/reedline
[replxx]: https://github.com/AmokHuginnsson/replxx
[termwiz]: https://github.com/wez/wezterm/tree/master/termwiz

## Multi line support

This is a very simple feature that simply causes lines that are longer
than the current terminal width to be displayed on the next visual
line instead of horizontally scrolling as more characters are
typed. Currently, this feature is always enabled and there is no
configuration option to disable it.

This feature does not allow the end user to hit a special key
sequence and enter a mode where hitting the return key will cause a
literal newline to be added to the input buffer.

The way to achieve multi-line editing is to implement the `Validator`
trait.<|MERGE_RESOLUTION|>--- conflicted
+++ resolved
@@ -20,20 +20,12 @@
 ## Example
 ```rust
 use rustyline::error::ReadlineError;
-<<<<<<< HEAD
-use rustyline::DefaultEditor;
-=======
-use rustyline::{Editor, Result};
->>>>>>> 46a6766c
+use rustyline::{DefaultEditor, Result};
 
 fn main() -> Result<()> {
     // `()` can be used when no completer is required
-<<<<<<< HEAD
-    let mut rl = DefaultEditor::new();
+    let mut rl = DefaultEditor::new()?;
     #[cfg(feature = "with-file-history")]
-=======
-    let mut rl = Editor::<()>::new()?;
->>>>>>> 46a6766c
     if rl.load_history("history.txt").is_err() {
         println!("No previous history.");
     }
@@ -58,12 +50,8 @@
             }
         }
     }
-<<<<<<< HEAD
     #[cfg(feature = "with-file-history")]
-    rl.save_history("history.txt").unwrap();
-=======
     rl.save_history("history.txt")
->>>>>>> 46a6766c
 }
 ```
 
