//! History API

#[cfg(feature = "with-file-history")]
use fd_lock::RwLock;
#[cfg(feature = "with-file-history")]
use log::{debug, warn};
use std::collections::vec_deque;
use std::collections::VecDeque;
#[cfg(feature = "with-file-history")]
use std::fs::{File, OpenOptions};
#[cfg(feature = "with-file-history")]
use std::io::SeekFrom;
#[cfg(feature = "with-file-history")]
use std::iter::DoubleEndedIterator;
use std::ops::Index;
use std::path::Path;
#[cfg(feature = "with-file-history")]
use std::time::SystemTime;

use super::Result;
use crate::config::{Config, HistoryDuplicates};

/// Search direction
#[derive(Clone, Copy, Debug, PartialEq, Eq)]
pub enum SearchDirection {
    /// Search history forward
    Forward,
    /// Search history backward
    Reverse,
}

/// History search result
#[derive(Debug, Clone, Eq, PartialEq)]
pub struct SearchResult<'a> {
    /// history entry
    pub entry: &'a str,
    /// history index
    pub idx: usize,
    /// match position in `entry`
    pub pos: usize,
}

<<<<<<< HEAD
/// Interface for navigating/loading/storing history
// TODO Split navigation part from backend part
pub trait History {
    // TODO jline3: interface Entry {
    //         int index();
    //         Instant time();
    //         String line();
    //     }
    // replxx: HistoryEntry {
    // 		std::string _timestamp;
    // 		std::string _text;
=======
// HistoryEntry: text + timestamp
// TODO Make possible to customize how history is stored / loaded.
// https://github.com/kkawakam/rustyline/issues/442
// https://github.com/kkawakam/rustyline/issues/127
// See https://python-prompt-toolkit.readthedocs.io/en/master/pages/reference.html#prompt_toolkit.history.History abstract methods

/// Current state of the history.
#[derive(Default)]
pub struct History {
    entries: VecDeque<String>,
    max_len: usize,
    pub(crate) ignore_space: bool,
    pub(crate) ignore_dups: bool,
    /// Number of entries inputted by user and not saved yet
    new_entries: usize,
    /// last path used by either `load` or `save`
    path_info: Option<PathInfo>,
}

/// Last histo path, modified timestamp and size
struct PathInfo(PathBuf, SystemTime, usize);

impl History {
    // New multiline-aware history files start with `#V2\n` and have newlines
    // and backslashes escaped in them.
    const FILE_VERSION_V2: &'static str = "#V2";
>>>>>>> 46a6766c

    /// Default constructor
    #[must_use]
    fn new() -> Self
    where
        Self: Sized,
    {
        Self::with_config(Config::default())
    }
    /// Customized constructor with:
    /// - `Config::max_history_size()`,
    /// - `Config::history_ignore_space()`,
    /// - `Config::history_duplicates()`.
    #[must_use]
    fn with_config(config: Config) -> Self
    where
        Self: Sized;

    // termwiz: fn get(&self, idx: HistoryIndex) -> Option<Cow<str>>;

    /// Return the history entry at position `index`, starting from 0.
    #[must_use]
    fn get(&self, index: usize) -> Option<&String>;

    // termwiz: fn last(&self) -> Option<HistoryIndex>;

    /// Return the last history entry (i.e. previous command)
    #[must_use]
    fn last(&self) -> Option<&String>;

    // jline3: default void add(String line) {
    //         add(Instant.now(), line);
    //     }
    // jline3: void add(Instant time, String line);
    // termwiz: fn add(&mut self, line: &str);
    // reedline: fn append(&mut self, entry: &str);

    /// Add a new entry in the history.
    fn add(&mut self, line: &str) -> bool;
    /// Add a new entry in the history.
    fn add_owned(&mut self, line: String) -> bool; // TODO check AsRef<str> + Into<String> vs object safe

    /// Return the number of entries in the history.
    #[must_use]
    fn len(&self) -> usize;

    /// Return true if the history has no entry.
    #[must_use]
    fn is_empty(&self) -> bool;

    // TODO jline3: int index();
    // TODO jline3: String current();
    // reedline: fn string_at_cursor(&self) -> Option<String>;
    // TODO jline3: boolean previous();
    // reedline: fn back(&mut self);
    // TODO jline3: boolean next();
    // reedline: fn forward(&mut self);
    // TODO jline3: boolean moveToFirst();
    // TODO jline3: boolean moveToFirst();
    // TODO jline3: boolean moveToLast();
    // TODO jline3: boolean moveTo(int index);
    // TODO jline3: void moveToEnd();
    // TODO jline3: void resetIndex();

    // TODO jline3: int first();
    // TODO jline3: default boolean isPersistable(Entry entry) {
    //         return true;
    //     }

    /// Set the maximum length for the history. This function can be called even
    /// if there is already some history, the function will make sure to retain
    /// just the latest `len` elements if the new history length value is
    /// smaller than the amount of items already inside the history.
    ///
    /// Like [stifle_history](http://tiswww.case.edu/php/chet/readline/history.html#IDX11).
    fn set_max_len(&mut self, len: usize);

    /// Ignore consecutive duplicates
    fn ignore_dups(&mut self, yes: bool);

    /// Ignore lines which begin with a space or not
    fn ignore_space(&mut self, yes: bool);

    /// Save the history in the specified file.
    // TODO history_truncate_file
    // https://tiswww.case.edu/php/chet/readline/history.html#IDX31
    fn save(&mut self, path: &Path) -> Result<()>; // FIXME Path vs AsRef<Path>

    /// Append new entries in the specified file.
    // Like [append_history](http://tiswww.case.edu/php/chet/readline/history.html#IDX30).
    fn append(&mut self, path: &Path) -> Result<()>; // FIXME Path vs AsRef<Path>

    /// Load the history from the specified file.
    ///
    /// # Errors
    /// Will return `Err` if path does not already exist or could not be read.
    fn load(&mut self, path: &Path) -> Result<()>; // FIXME Path vs AsRef<Path>

    /// Clear in-memory history
    fn clear(&mut self);

    // termwiz: fn search(
    //         &self,
    //         idx: HistoryIndex,
    //         style: SearchStyle,
    //         direction: SearchDirection,
    //         pattern: &str,
    //     ) -> Option<SearchResult>;
    // reedline: fn set_navigation(&mut self, navigation: HistoryNavigationQuery);
    // reedline: fn get_navigation(&self) -> HistoryNavigationQuery;

    /// Search history (start position inclusive [0, len-1]).
    ///
    /// Return the absolute index of the nearest history entry that matches
    /// `term`.
    ///
    /// Return None if no entry contains `term` between [start, len -1] for
    /// forward search
    /// or between [0, start] for reverse search.
    #[must_use]
    fn search(&self, term: &str, start: usize, dir: SearchDirection) -> Option<SearchResult>;

    /// Anchored search
    #[must_use]
    fn starts_with(&self, term: &str, start: usize, dir: SearchDirection) -> Option<SearchResult>;

    /* TODO How ? DoubleEndedIterator may be difficult to implement (for an SQLite backend)
    /// Return a iterator.
    #[must_use]
    fn iter(&self) -> impl DoubleEndedIterator<Item = &String> + '_;
     */
}

/// Transient in-memory history implementation.
#[derive(Default)]
pub struct MemHistory {
    entries: VecDeque<String>,
    max_len: usize,
    ignore_space: bool,
    ignore_dups: bool,
}

impl MemHistory {
    fn search_match<F>(
        &self,
        term: &str,
        start: usize,
        dir: SearchDirection,
        test: F,
    ) -> Option<SearchResult>
    where
        F: Fn(&str) -> Option<usize>,
    {
        if term.is_empty() || start >= self.len() {
            return None;
        }
        match dir {
            SearchDirection::Reverse => {
                for (idx, entry) in self
                    .entries
                    .iter()
                    .rev()
                    .skip(self.len() - 1 - start)
                    .enumerate()
                {
                    if let Some(cursor) = test(entry) {
                        return Some(SearchResult {
                            idx: start - idx,
                            entry,
                            pos: cursor,
                        });
                    }
                }
                None
            }
            SearchDirection::Forward => {
                for (idx, entry) in self.entries.iter().skip(start).enumerate() {
                    if let Some(cursor) = test(entry) {
                        return Some(SearchResult {
                            idx: idx + start,
                            entry,
                            pos: cursor,
                        });
                    }
                }
                None
            }
        }
    }

    fn ignore(&self, line: &str) -> bool {
        if self.max_len == 0 {
            return true;
        }
        if line.is_empty()
            || (self.ignore_space && line.chars().next().map_or(true, char::is_whitespace))
        {
            return true;
        }
        if self.ignore_dups {
            if let Some(s) = self.entries.back() {
                if s == line {
                    return true;
                }
            }
        }
        false
    }

    fn insert(&mut self, line: String) {
        if self.entries.len() == self.max_len {
            self.entries.pop_front();
        }
        self.entries.push_back(line);
    }
}

impl History for MemHistory {
    fn with_config(config: Config) -> Self {
        Self {
            entries: VecDeque::new(),
            max_len: config.max_history_size(),
            ignore_space: config.history_ignore_space(),
            ignore_dups: config.history_duplicates() == HistoryDuplicates::IgnoreConsecutive,
        }
    }

    fn get(&self, index: usize) -> Option<&String> {
        self.entries.get(index)
    }

    fn last(&self) -> Option<&String> {
        self.entries.back()
    }

    fn add(&mut self, line: &str) -> bool {
        if self.ignore(line) {
            return false;
        }
        self.insert(line.to_owned());
        true
    }

    fn add_owned(&mut self, line: String) -> bool {
        if self.ignore(&line) {
            return false;
        }
        self.insert(line);
        true
    }

    fn len(&self) -> usize {
        self.entries.len()
    }

    fn is_empty(&self) -> bool {
        self.entries.is_empty()
    }

    fn set_max_len(&mut self, len: usize) {
        self.max_len = len;
        if self.len() > len {
            self.entries.drain(..self.len() - len);
        }
    }

    fn ignore_dups(&mut self, yes: bool) {
        self.ignore_dups = yes;
    }

    fn ignore_space(&mut self, yes: bool) {
        self.ignore_space = yes;
    }

    fn save(&mut self, _: &Path) -> Result<()> {
        unimplemented!();
    }

    fn append(&mut self, _: &Path) -> Result<()> {
        unimplemented!();
    }

    fn load(&mut self, _: &Path) -> Result<()> {
        unimplemented!();
    }

    fn clear(&mut self) {
        self.entries.clear()
    }

    fn search(&self, term: &str, start: usize, dir: SearchDirection) -> Option<SearchResult> {
        #[cfg(not(feature = "case_insensitive_history_search"))]
        {
            let test = |entry: &str| entry.find(term);
            self.search_match(term, start, dir, test)
        }
        #[cfg(feature = "case_insensitive_history_search")]
        {
            use regex::{escape, RegexBuilder};
            if let Ok(re) = RegexBuilder::new(&escape(term))
                .case_insensitive(true)
                .build()
            {
                let test = |entry: &str| re.find(entry).map(|m| m.start());
                self.search_match(term, start, dir, test)
            } else {
                None
            }
        }
    }

    fn starts_with(&self, term: &str, start: usize, dir: SearchDirection) -> Option<SearchResult> {
        #[cfg(not(feature = "case_insensitive_history_search"))]
        {
            let test = |entry: &str| {
                if entry.starts_with(term) {
                    Some(term.len())
                } else {
                    None
                }
            };
            self.search_match(term, start, dir, test)
        }
        #[cfg(feature = "case_insensitive_history_search")]
        {
            use regex::{escape, RegexBuilder};
            if let Ok(re) = RegexBuilder::new(&escape(term))
                .case_insensitive(true)
                .build()
            {
                let test = |entry: &str| {
                    re.find(entry)
                        .and_then(|m| if m.start() == 0 { Some(m) } else { None })
                        .map(|m| m.end())
                };
                self.search_match(term, start, dir, test)
            } else {
                None
            }
        }
    }
}

impl Index<usize> for MemHistory {
    type Output = String;

    fn index(&self, index: usize) -> &String {
        &self.entries[index]
    }
}

impl<'a> IntoIterator for &'a MemHistory {
    type IntoIter = vec_deque::Iter<'a, String>;
    type Item = &'a String;

    fn into_iter(self) -> Self::IntoIter {
        self.entries.iter()
    }
}

/// Current state of the history stored in a file.
#[derive(Default)]
#[cfg(feature = "with-file-history")]
pub struct FileHistory {
    mem: MemHistory,
    /// Number of entries inputed by user and not saved yet
    new_entries: usize,
    /// last path used by either `load` or `save`
    path_info: Option<PathInfo>,
}

// TODO impl Deref<MemHistory> for FileHistory ?

/// Last histo path, modified timestamp and size
#[cfg(feature = "with-file-history")]
struct PathInfo(std::path::PathBuf, SystemTime, usize);

#[cfg(feature = "with-file-history")]
impl FileHistory {
    // New multiline-aware history files start with `#V2\n` and have newlines
    // and backslashes escaped in them.
    const FILE_VERSION_V2: &'static str = "#V2";

    fn save_to(&mut self, file: &File, append: bool) -> Result<()> {
        use std::io::{BufWriter, Write};

        fix_perm(file);
        let mut wtr = BufWriter::new(file);
        let first_new_entry = if append {
            self.mem.len().saturating_sub(self.new_entries)
        } else {
            wtr.write_all(Self::FILE_VERSION_V2.as_bytes())?;
            wtr.write_all(b"\n")?;
            0
        };
        for entry in self.mem.entries.iter().skip(first_new_entry) {
            let mut bytes = entry.as_bytes();
            while let Some(i) = memchr::memchr2(b'\\', b'\n', bytes) {
                let (head, tail) = bytes.split_at(i);
                wtr.write_all(head)?;

                let (&escapable_byte, tail) = tail
                    .split_first()
                    .expect("memchr guarantees i is a valid index");
                if escapable_byte == b'\n' {
                    wtr.write_all(br"\n")?; // escaped line feed
                } else {
                    debug_assert_eq!(escapable_byte, b'\\');
                    wtr.write_all(br"\\")?; // escaped backslash
                }
                bytes = tail;
            }
            wtr.write_all(bytes)?; // remaining bytes with no \n or \
            wtr.write_all(b"\n")?;
        }
        // https://github.com/rust-lang/rust/issues/32677#issuecomment-204833485
        wtr.flush()?;
        Ok(())
    }

    fn load_from(&mut self, file: &File) -> Result<bool> {
        use std::io::{BufRead, BufReader};

        let rdr = BufReader::new(file);
        let mut lines = rdr.lines();
        let mut v2 = false;
        if let Some(first) = lines.next() {
            let line = first?;
            if line == Self::FILE_VERSION_V2 {
                v2 = true;
            } else {
                self.add_owned(line);
            }
        }
        let mut appendable = v2;
        for line in lines {
            let mut line = line?;
            if line.is_empty() {
                continue;
            }
            if v2 {
                let mut copy = None; // lazily copy line if unescaping is needed
                let mut str = line.as_str();
                while let Some(i) = str.find('\\') {
                    if copy.is_none() {
                        copy = Some(String::with_capacity(line.len()));
                    }
                    let s = copy.as_mut().unwrap();
                    s.push_str(&str[..i]);
                    let j = i + 1; // escaped char idx
                    let b = if j < str.len() {
                        str.as_bytes()[j]
                    } else {
                        0 // unexpected if History::save works properly
                    };
                    match b {
                        b'n' => {
                            s.push('\n'); // unescaped line feed
                        }
                        b'\\' => {
                            s.push('\\'); // unescaped back slash
                        }
                        _ => {
                            // only line feed and back slash should have been escaped
                            warn!(target: "rustyline", "bad escaped line: {}", line);
                            copy = None;
                            break;
                        }
                    }
                    str = &str[j + 1..];
                }
                if let Some(mut s) = copy {
                    s.push_str(str); // remaining bytes with no escaped char
                    line = s;
                }
            }
            appendable &= self.add_owned(line); // TODO truncate to MAX_LINE
        }
        self.new_entries = 0; // TODO we may lost new entries if loaded lines < max_len
        Ok(appendable)
    }

    fn update_path(&mut self, path: &Path, file: &File, size: usize) -> Result<()> {
        let modified = file.metadata()?.modified()?;
        if let Some(PathInfo(
            ref mut previous_path,
            ref mut previous_modified,
            ref mut previous_size,
        )) = self.path_info
        {
            if previous_path.as_path() != path {
                *previous_path = path.to_owned();
            }
            *previous_modified = modified;
            *previous_size = size;
        } else {
            self.path_info = Some(PathInfo(path.to_owned(), modified, size));
        }
        debug!(target: "rustyline", "PathInfo({:?}, {:?}, {})", path, modified, size);
        Ok(())
    }

    fn can_just_append(&self, path: &Path, file: &File) -> Result<bool> {
        if let Some(PathInfo(ref previous_path, ref previous_modified, ref previous_size)) =
            self.path_info
        {
            if previous_path.as_path() != path {
                debug!(target: "rustyline", "cannot append: {:?} <> {:?}", previous_path, path);
                return Ok(false);
            }
            let modified = file.metadata()?.modified()?;
            if *previous_modified != modified
                || self.mem.max_len <= *previous_size
                || self.mem.max_len < (*previous_size).saturating_add(self.new_entries)
            {
                debug!(target: "rustyline", "cannot append: {:?} < {:?} or {} < {} + {}",
                       previous_modified, modified, self.mem.max_len, previous_size, self.new_entries);
                Ok(false)
            } else {
                Ok(true)
            }
        } else {
            Ok(false)
        }
    }

    /// Return a forward iterator.
    #[must_use]
    pub fn iter(&self) -> impl DoubleEndedIterator<Item = &String> + '_ {
        self.mem.entries.iter()
    }
}

/// Default transient in-memory history implementation
#[cfg(not(feature = "with-file-history"))]
pub type DefaultHistory = MemHistory;
/// Default file-based history implementation
#[cfg(feature = "with-file-history")]
pub type DefaultHistory = FileHistory;

#[cfg(feature = "with-file-history")]
impl History for FileHistory {
    fn with_config(config: Config) -> Self {
        Self {
            mem: MemHistory::with_config(config),
            new_entries: 0,
            path_info: None,
        }
    }

    fn get(&self, index: usize) -> Option<&String> {
        self.mem.get(index)
    }

    fn last(&self) -> Option<&String> {
        self.mem.last()
    }

    fn add(&mut self, line: &str) -> bool {
        if self.mem.add(line) {
            self.new_entries = self.new_entries.saturating_add(1).min(self.len());
            true
        } else {
            false
        }
    }

    fn add_owned(&mut self, line: String) -> bool {
        if self.mem.add_owned(line) {
            self.new_entries = self.new_entries.saturating_add(1).min(self.len());
            true
        } else {
            false
        }
    }

    fn len(&self) -> usize {
        self.mem.len()
    }

    fn is_empty(&self) -> bool {
        self.mem.is_empty()
    }

    fn set_max_len(&mut self, len: usize) {
        self.mem.set_max_len(len);
        self.new_entries = self.new_entries.min(len);
    }

    fn ignore_dups(&mut self, yes: bool) {
        self.mem.ignore_dups(yes);
    }

    fn ignore_space(&mut self, yes: bool) {
        self.mem.ignore_space(yes);
    }

    fn save(&mut self, path: &Path) -> Result<()> {
        if self.is_empty() || self.new_entries == 0 {
            return Ok(());
        }
        let old_umask = umask();
        let f = File::create(path);
        restore_umask(old_umask);
        let file = f?;
        let mut lock = RwLock::new(file);
        let lock_guard = lock.write()?;
        self.save_to(&lock_guard, false)?;
        self.new_entries = 0;
        self.update_path(path, &lock_guard, self.len())
    }

    fn append(&mut self, path: &Path) -> Result<()> {
        use std::io::Seek;

        if self.is_empty() || self.new_entries == 0 {
            return Ok(());
        }
        if !path.exists() || self.new_entries == self.mem.max_len {
            return self.save(path);
        }
        let file = OpenOptions::new().write(true).read(true).open(path)?;
        let mut lock = RwLock::new(file);
        let mut lock_guard = lock.write()?;
        if self.can_just_append(path, &lock_guard)? {
            lock_guard.seek(SeekFrom::End(0))?;
            self.save_to(&lock_guard, true)?;
            let size = self
                .path_info
                .as_ref()
                .unwrap()
                .2
                .saturating_add(self.new_entries);
            self.new_entries = 0;
            return self.update_path(path, &lock_guard, size);
        }
        // we may need to truncate file before appending new entries
        let mut other = Self {
            mem: MemHistory {
                entries: VecDeque::new(),
                max_len: self.mem.max_len,
                ignore_space: self.mem.ignore_space,
                ignore_dups: self.mem.ignore_dups,
            },
            new_entries: 0,
            path_info: None,
        };
        other.load_from(&lock_guard)?;
        let first_new_entry = self.mem.len().saturating_sub(self.new_entries);
        for entry in self.mem.entries.iter().skip(first_new_entry) {
            other.add(entry);
        }
        lock_guard.seek(SeekFrom::Start(0))?;
        lock_guard.set_len(0)?; // if new size < old size
        other.save_to(&lock_guard, false)?;
        self.update_path(path, &lock_guard, other.len())?;
        self.new_entries = 0;
        Ok(())
    }

    fn load(&mut self, path: &Path) -> Result<()> {
        let file = File::open(path)?;
        let lock = RwLock::new(file);
        let lock_guard = lock.read()?;
        let len = self.len();
        if self.load_from(&lock_guard)? {
            self.update_path(path, &lock_guard, self.len() - len)
        } else {
            // discard old version on next save
            self.path_info = None;
            Ok(())
        }
    }

    fn clear(&mut self) {
        self.mem.clear();
        self.new_entries = 0;
    }

    fn search(&self, term: &str, start: usize, dir: SearchDirection) -> Option<SearchResult> {
        self.mem.search(term, start, dir)
    }

    fn starts_with(&self, term: &str, start: usize, dir: SearchDirection) -> Option<SearchResult> {
        self.mem.starts_with(term, start, dir)
    }
}

#[cfg(feature = "with-file-history")]
impl Index<usize> for FileHistory {
    type Output = String;

    fn index(&self, index: usize) -> &String {
        &self.mem.entries[index]
    }
}

#[cfg(feature = "with-file-history")]
impl<'a> IntoIterator for &'a FileHistory {
    type IntoIter = vec_deque::Iter<'a, String>;
    type Item = &'a String;

    fn into_iter(self) -> Self::IntoIter {
        self.mem.entries.iter()
    }
}

#[cfg(feature = "with-file-history")]
cfg_if::cfg_if! {
    if #[cfg(any(windows, target_arch = "wasm32"))] {
        fn umask() -> u16 {
            0
        }

        fn restore_umask(_: u16) {}

        fn fix_perm(_: &File) {}
    } else if #[cfg(unix)] {
        use nix::sys::stat::{self, Mode, fchmod};
        fn umask() -> Mode {
            stat::umask(Mode::S_IXUSR | Mode::S_IRWXG | Mode::S_IRWXO)
        }

        fn restore_umask(old_umask: Mode) {
            stat::umask(old_umask);
        }

        fn fix_perm(file: &File) {
            use std::os::unix::io::AsRawFd;
            let _ = fchmod(file.as_raw_fd(), Mode::S_IRUSR | Mode::S_IWUSR);
        }
    }
}

#[cfg(test)]
mod tests {
    use super::{DefaultHistory, History, SearchDirection, SearchResult};
    use crate::config::Config;
    #[cfg(feature = "with-file-history")]
    use crate::Result;

    fn init() -> DefaultHistory {
        let mut history = DefaultHistory::new();
        assert!(history.add("line1"));
        assert!(history.add("line2"));
        assert!(history.add("line3"));
        history
    }

    #[test]
    fn new() {
        let history = DefaultHistory::new();
        assert_eq!(0, history.len());
    }

    #[test]
    fn add() {
        let config = Config::builder().history_ignore_space(true).build();
        let mut history = DefaultHistory::with_config(config);
        #[cfg(feature = "with-file-history")]
        assert_eq!(config.max_history_size(), history.mem.max_len);
        assert!(history.add("line1"));
        assert!(history.add("line2"));
        assert!(!history.add("line2"));
        assert!(!history.add(""));
        assert!(!history.add(" line3"));
    }

    #[test]
    fn set_max_len() {
        let mut history = init();
        history.set_max_len(1);
        assert_eq!(1, history.len());
        assert_eq!(Some(&"line3".to_owned()), history.last());
    }

    #[test]
    #[cfg(feature = "with-file-history")]
    #[cfg_attr(miri, ignore)] // unsupported operation: `getcwd` not available when isolation is enabled
    fn save() -> Result<()> {
        check_save("line\nfour \\ abc")
    }

    #[test]
    #[cfg(feature = "with-file-history")]
    #[cfg_attr(miri, ignore)] // unsupported operation: `open` not available when isolation is enabled
    fn save_windows_path() -> Result<()> {
        let path = "cd source\\repos\\forks\\nushell\\";
        check_save(path)
    }

    #[cfg(feature = "with-file-history")]
    fn check_save(line: &str) -> Result<()> {
        let mut history = init();
        assert!(history.add(line));
        let tf = tempfile::NamedTempFile::new()?;

        history.save(tf.path())?;
        let mut history2 = DefaultHistory::new();
        history2.load(tf.path())?;
        for (a, b) in history.iter().zip(history2.iter()) {
            assert_eq!(a, b);
        }
        tf.close()?;
        Ok(())
    }

    #[test]
    #[cfg(feature = "with-file-history")]
    #[cfg_attr(miri, ignore)] // unsupported operation: `getcwd` not available when isolation is enabled
    fn load_legacy() -> Result<()> {
        use std::io::Write;
        let tf = tempfile::NamedTempFile::new()?;
        {
            let mut legacy = std::fs::File::create(tf.path())?;
            // Some data we'd accidentally corrupt if we got the version wrong
            let data = b"\
                test\\n \\abc \\123\n\
                123\\n\\\\n\n\
                abcde
            ";
            legacy.write_all(data)?;
            legacy.flush()?;
        }
        let mut history = DefaultHistory::new();
        history.load(tf.path())?;
        assert_eq!(history[0], "test\\n \\abc \\123");
        assert_eq!(history[1], "123\\n\\\\n");
        assert_eq!(history[2], "abcde");

        tf.close()?;
        Ok(())
    }

    #[test]
    #[cfg(feature = "with-file-history")]
    #[cfg_attr(miri, ignore)] // unsupported operation: `getcwd` not available when isolation is enabled
    fn append() -> Result<()> {
        let mut history = init();
        let tf = tempfile::NamedTempFile::new()?;

        history.append(tf.path())?;

        let mut history2 = DefaultHistory::new();
        history2.load(tf.path())?;
        history2.add("line4");
        history2.append(tf.path())?;

        history.add("line5");
        history.append(tf.path())?;

        let mut history3 = DefaultHistory::new();
        history3.load(tf.path())?;
        assert_eq!(history3.len(), 5);

        tf.close()?;
        Ok(())
    }

    #[test]
    #[cfg(feature = "with-file-history")]
    #[cfg_attr(miri, ignore)] // unsupported operation: `getcwd` not available when isolation is enabled
    fn truncate() -> Result<()> {
        let tf = tempfile::NamedTempFile::new()?;

        let config = Config::builder().history_ignore_dups(false).build();
        let mut history = DefaultHistory::with_config(config);
        history.add("line1");
        history.add("line1");
        history.append(tf.path())?;

        let mut history = DefaultHistory::new();
        history.load(tf.path())?;
        history.add("l");
        history.append(tf.path())?;

        let mut history = DefaultHistory::new();
        history.load(tf.path())?;
        assert_eq!(history.len(), 2);
        assert_eq!(history[1], "l");

        tf.close()?;
        Ok(())
    }

    #[test]
    fn search() {
        let history = init();
        assert_eq!(None, history.search("", 0, SearchDirection::Forward));
        assert_eq!(None, history.search("none", 0, SearchDirection::Forward));
        assert_eq!(None, history.search("line", 3, SearchDirection::Forward));

        assert_eq!(
            Some(SearchResult {
                idx: 0,
                entry: history.get(0).unwrap(),
                pos: 0
            }),
            history.search("line", 0, SearchDirection::Forward)
        );
        assert_eq!(
            Some(SearchResult {
                idx: 1,
                entry: history.get(1).unwrap(),
                pos: 0
            }),
            history.search("line", 1, SearchDirection::Forward)
        );
        assert_eq!(
            Some(SearchResult {
                idx: 2,
                entry: history.get(2).unwrap(),
                pos: 0
            }),
            history.search("line3", 1, SearchDirection::Forward)
        );
    }

    #[test]
    fn reverse_search() {
        let history = init();
        assert_eq!(None, history.search("", 2, SearchDirection::Reverse));
        assert_eq!(None, history.search("none", 2, SearchDirection::Reverse));
        assert_eq!(None, history.search("line", 3, SearchDirection::Reverse));

        assert_eq!(
            Some(SearchResult {
                idx: 2,
                entry: history.get(2).unwrap(),
                pos: 0
            }),
            history.search("line", 2, SearchDirection::Reverse)
        );
        assert_eq!(
            Some(SearchResult {
                idx: 1,
                entry: history.get(1).unwrap(),
                pos: 0
            }),
            history.search("line", 1, SearchDirection::Reverse)
        );
        assert_eq!(
            Some(SearchResult {
                idx: 0,
                entry: history.get(0).unwrap(),
                pos: 0
            }),
            history.search("line1", 1, SearchDirection::Reverse)
        );
    }

    #[test]
    #[cfg(feature = "case_insensitive_history_search")]
    fn anchored_search() {
        let history = init();
        assert_eq!(
            Some(SearchResult {
                idx: 2,
                entry: history.get(2).unwrap(),
                pos: 4
            }),
            history.starts_with("LiNe", 2, SearchDirection::Reverse)
        );
        assert_eq!(
            None,
            history.starts_with("iNe", 2, SearchDirection::Reverse)
        );
    }
}<|MERGE_RESOLUTION|>--- conflicted
+++ resolved
@@ -40,7 +40,6 @@
     pub pos: usize,
 }
 
-<<<<<<< HEAD
 /// Interface for navigating/loading/storing history
 // TODO Split navigation part from backend part
 pub trait History {
@@ -52,34 +51,6 @@
     // replxx: HistoryEntry {
     // 		std::string _timestamp;
     // 		std::string _text;
-=======
-// HistoryEntry: text + timestamp
-// TODO Make possible to customize how history is stored / loaded.
-// https://github.com/kkawakam/rustyline/issues/442
-// https://github.com/kkawakam/rustyline/issues/127
-// See https://python-prompt-toolkit.readthedocs.io/en/master/pages/reference.html#prompt_toolkit.history.History abstract methods
-
-/// Current state of the history.
-#[derive(Default)]
-pub struct History {
-    entries: VecDeque<String>,
-    max_len: usize,
-    pub(crate) ignore_space: bool,
-    pub(crate) ignore_dups: bool,
-    /// Number of entries inputted by user and not saved yet
-    new_entries: usize,
-    /// last path used by either `load` or `save`
-    path_info: Option<PathInfo>,
-}
-
-/// Last histo path, modified timestamp and size
-struct PathInfo(PathBuf, SystemTime, usize);
-
-impl History {
-    // New multiline-aware history files start with `#V2\n` and have newlines
-    // and backslashes escaped in them.
-    const FILE_VERSION_V2: &'static str = "#V2";
->>>>>>> 46a6766c
 
     /// Default constructor
     #[must_use]
@@ -445,7 +416,7 @@
 #[cfg(feature = "with-file-history")]
 pub struct FileHistory {
     mem: MemHistory,
-    /// Number of entries inputed by user and not saved yet
+    /// Number of entries inputted by user and not saved yet
     new_entries: usize,
     /// last path used by either `load` or `save`
     path_info: Option<PathInfo>,
