--- conflicted
+++ resolved
@@ -1111,15 +1111,12 @@
     stream_type: OutputStreamType,
     tab_stop: usize,
     bell_style: BellStyle,
-<<<<<<< HEAD
+    enable_bracketed_paste: bool,
     raw_mode: Arc<AtomicBool>,
     // external print reader
     pipe_reader: Option<PipeReader>,
     // external print writer
     pipe_writer: Option<PipeWriter>,
-=======
-    enable_bracketed_paste: bool,
->>>>>>> dd0928e4
 }
 
 impl PosixTerminal {
@@ -1153,13 +1150,10 @@
             stream_type,
             tab_stop,
             bell_style,
-<<<<<<< HEAD
+            enable_bracketed_paste,
             raw_mode: Arc::new(AtomicBool::new(false)),
             pipe_reader: None,
             pipe_writer: None,
-=======
-            enable_bracketed_paste,
->>>>>>> dd0928e4
         };
         if !term.unsupported && term.stdin_isatty && term.stdstream_isatty {
             install_sigwinch_handler();
