//! Windows specific definitions
#![allow(clippy::try_err)] // suggested fix does not work (cannot infer...)

use std::io::{self, ErrorKind, Write};
use std::mem;
use std::sync::atomic;

use log::{debug, warn};
<<<<<<< HEAD
use unicode_segmentation::UnicodeSegmentation;
use unicode_width::UnicodeWidthStr;
use winapi::shared::minwindef::{DWORD, WORD};
=======
use scopeguard;
use unicode_width::UnicodeWidthChar;
use winapi::shared::minwindef::{BOOL, DWORD, FALSE, TRUE, WORD};
>>>>>>> 5e96e3f3
use winapi::um::winnt::{CHAR, HANDLE};
use winapi::um::{consoleapi, handleapi, processenv, winbase, wincon, winuser};

use super::{width, RawMode, RawReader, Renderer, Term};
use crate::config::{BellStyle, ColorMode, Config, OutputStreamType};
use crate::error;
use crate::highlight::Highlighter;
use crate::keys::{self, KeyPress};
use crate::layout::{Layout, Position};
use crate::line_buffer::LineBuffer;
use crate::Result;

const STDIN_FILENO: DWORD = winbase::STD_INPUT_HANDLE;
const STDOUT_FILENO: DWORD = winbase::STD_OUTPUT_HANDLE;
const STDERR_FILENO: DWORD = winbase::STD_ERROR_HANDLE;

fn get_std_handle(fd: DWORD) -> Result<HANDLE> {
    let handle = unsafe { processenv::GetStdHandle(fd) };
    if handle == handleapi::INVALID_HANDLE_VALUE {
        Err(io::Error::last_os_error())?;
    } else if handle.is_null() {
        Err(io::Error::new(
            io::ErrorKind::Other,
            "no stdio handle available for this process",
        ))?;
    }
    Ok(handle)
}

fn check(rc: BOOL) -> Result<()> {
    if rc == FALSE {
        Err(io::Error::last_os_error())?
    } else {
        Ok(())
    }
}

fn get_win_size(handle: HANDLE) -> (usize, usize) {
    let mut info = unsafe { mem::zeroed() };
    match unsafe { wincon::GetConsoleScreenBufferInfo(handle, &mut info) } {
        FALSE => (80, 24),
        _ => (
            info.dwSize.X as usize,
            (1 + info.srWindow.Bottom - info.srWindow.Top) as usize,
        ), // (info.srWindow.Right - info.srWindow.Left + 1)
    }
}

fn get_console_mode(handle: HANDLE) -> Result<DWORD> {
    let mut original_mode = 0;
    check(unsafe { consoleapi::GetConsoleMode(handle, &mut original_mode) })?;
    Ok(original_mode)
}

#[cfg(not(test))]
pub type Mode = ConsoleMode;

#[derive(Clone, Copy, Debug)]
pub struct ConsoleMode {
    original_stdin_mode: DWORD,
    stdin_handle: HANDLE,
    original_stdstream_mode: Option<DWORD>,
    stdstream_handle: HANDLE,
}

impl RawMode for ConsoleMode {
    /// Disable RAW mode for the terminal.
    fn disable_raw_mode(&self) -> Result<()> {
        check(unsafe { consoleapi::SetConsoleMode(self.stdin_handle, self.original_stdin_mode) })?;
        if let Some(original_stdstream_mode) = self.original_stdstream_mode {
            check(unsafe {
                consoleapi::SetConsoleMode(self.stdstream_handle, original_stdstream_mode)
            })?;
        }
        Ok(())
    }
}

/// Console input reader
pub struct ConsoleRawReader {
    handle: HANDLE,
}

impl ConsoleRawReader {
    pub fn create() -> Result<ConsoleRawReader> {
        let handle = get_std_handle(STDIN_FILENO)?;
        Ok(ConsoleRawReader { handle })
    }
}

impl RawReader for ConsoleRawReader {
    fn next_key(&mut self, _: bool) -> Result<KeyPress> {
        use std::char::decode_utf16;
        use winapi::um::wincon::{
            LEFT_ALT_PRESSED, LEFT_CTRL_PRESSED, RIGHT_ALT_PRESSED, RIGHT_CTRL_PRESSED,
            SHIFT_PRESSED,
        };

        let mut rec: wincon::INPUT_RECORD = unsafe { mem::zeroed() };
        let mut count = 0;
        let mut surrogate = 0;
        loop {
            // TODO GetNumberOfConsoleInputEvents
            check(unsafe {
                consoleapi::ReadConsoleInputW(self.handle, &mut rec, 1 as DWORD, &mut count)
            })?;

            if rec.EventType == wincon::WINDOW_BUFFER_SIZE_EVENT {
                SIGWINCH.store(true, atomic::Ordering::SeqCst);
                debug!(target: "rustyline", "SIGWINCH");
                return Err(error::ReadlineError::WindowResize); // sigwinch +
                                                                // err => err
                                                                // ignored
            } else if rec.EventType != wincon::KEY_EVENT {
                continue;
            }
            let key_event = unsafe { rec.Event.KeyEvent() };
            // writeln!(io::stderr(), "key_event: {:?}", key_event).unwrap();
            if key_event.bKeyDown == 0 && key_event.wVirtualKeyCode != winuser::VK_MENU as WORD {
                continue;
            }
            // key_event.wRepeatCount seems to be always set to 1 (maybe because we only
            // read one character at a time)

            let alt_gr = key_event.dwControlKeyState & (LEFT_CTRL_PRESSED | RIGHT_ALT_PRESSED)
                == (LEFT_CTRL_PRESSED | RIGHT_ALT_PRESSED);
            let alt = key_event.dwControlKeyState & (LEFT_ALT_PRESSED | RIGHT_ALT_PRESSED) != 0;
            let ctrl = key_event.dwControlKeyState & (LEFT_CTRL_PRESSED | RIGHT_CTRL_PRESSED) != 0;
            let meta = alt && !alt_gr;
            let shift = key_event.dwControlKeyState & SHIFT_PRESSED != 0;

            let utf16 = unsafe { *key_event.uChar.UnicodeChar() };
            if utf16 == 0 {
                match i32::from(key_event.wVirtualKeyCode) {
                    winuser::VK_LEFT => {
                        return Ok(if ctrl {
                            KeyPress::ControlLeft
                        } else if shift {
                            KeyPress::ShiftLeft
                        } else {
                            KeyPress::Left
                        });
                    }
                    winuser::VK_RIGHT => {
                        return Ok(if ctrl {
                            KeyPress::ControlRight
                        } else if shift {
                            KeyPress::ShiftRight
                        } else {
                            KeyPress::Right
                        });
                    }
                    winuser::VK_UP => {
                        return Ok(if ctrl {
                            KeyPress::ControlUp
                        } else if shift {
                            KeyPress::ShiftUp
                        } else {
                            KeyPress::Up
                        });
                    }
                    winuser::VK_DOWN => {
                        return Ok(if ctrl {
                            KeyPress::ControlDown
                        } else if shift {
                            KeyPress::ShiftDown
                        } else {
                            KeyPress::Down
                        });
                    }
                    winuser::VK_DELETE => return Ok(KeyPress::Delete),
                    winuser::VK_HOME => return Ok(KeyPress::Home),
                    winuser::VK_END => return Ok(KeyPress::End),
                    winuser::VK_PRIOR => return Ok(KeyPress::PageUp),
                    winuser::VK_NEXT => return Ok(KeyPress::PageDown),
                    winuser::VK_INSERT => return Ok(KeyPress::Insert),
                    winuser::VK_F1 => return Ok(KeyPress::F(1)),
                    winuser::VK_F2 => return Ok(KeyPress::F(2)),
                    winuser::VK_F3 => return Ok(KeyPress::F(3)),
                    winuser::VK_F4 => return Ok(KeyPress::F(4)),
                    winuser::VK_F5 => return Ok(KeyPress::F(5)),
                    winuser::VK_F6 => return Ok(KeyPress::F(6)),
                    winuser::VK_F7 => return Ok(KeyPress::F(7)),
                    winuser::VK_F8 => return Ok(KeyPress::F(8)),
                    winuser::VK_F9 => return Ok(KeyPress::F(9)),
                    winuser::VK_F10 => return Ok(KeyPress::F(10)),
                    winuser::VK_F11 => return Ok(KeyPress::F(11)),
                    winuser::VK_F12 => return Ok(KeyPress::F(12)),
                    // winuser::VK_BACK is correctly handled because the key_event.UnicodeChar is
                    // also set.
                    _ => continue,
                };
            } else if utf16 == 27 {
                return Ok(KeyPress::Esc);
            } else {
                if utf16 >= 0xD800 && utf16 < 0xDC00 {
                    surrogate = utf16;
                    continue;
                }
                let orc = if surrogate == 0 {
                    decode_utf16(Some(utf16)).next()
                } else {
                    decode_utf16([surrogate, utf16].iter().cloned()).next()
                };
                let rc = if let Some(rc) = orc {
                    rc
                } else {
                    return Err(error::ReadlineError::Eof);
                };
                let c = rc?;
                if meta {
                    return Ok(KeyPress::Meta(c));
                } else {
                    let mut key = keys::char_to_key_press(c);
                    if key == KeyPress::Tab && shift {
                        key = KeyPress::BackTab;
                    } else if key == KeyPress::Char(' ') && ctrl {
                        key = KeyPress::Ctrl(' ');
                    }
                    return Ok(key);
                }
            }
        }
    }

    fn read_pasted_text(&mut self) -> Result<String> {
        unimplemented!()
    }
}

pub struct ConsoleRenderer {
    out: OutputStreamType,
    handle: HANDLE,
    cols: usize, // Number of columns in terminal
    buffer: String,
    colors_enabled: bool,
    bell_style: BellStyle,
}

impl ConsoleRenderer {
    fn new(
        handle: HANDLE,
        out: OutputStreamType,
        colors_enabled: bool,
        bell_style: BellStyle,
    ) -> ConsoleRenderer {
        // Multi line editing is enabled by ENABLE_WRAP_AT_EOL_OUTPUT mode
        let (cols, _) = get_win_size(handle);
        ConsoleRenderer {
            out,
            handle,
            cols,
            buffer: String::with_capacity(1024),
            colors_enabled,
            bell_style,
        }
    }

    fn get_console_screen_buffer_info(&self) -> Result<wincon::CONSOLE_SCREEN_BUFFER_INFO> {
        let mut info = unsafe { mem::zeroed() };
        check(unsafe { wincon::GetConsoleScreenBufferInfo(self.handle, &mut info) })?;
        Ok(info)
    }

    fn set_console_cursor_position(&mut self, pos: wincon::COORD) -> Result<()> {
        check(unsafe { wincon::SetConsoleCursorPosition(self.handle, pos) })
    }

    fn clear(&mut self, length: DWORD, pos: wincon::COORD, attr: WORD) -> Result<()> {
        let mut _count = 0;
        check(unsafe {
            wincon::FillConsoleOutputCharacterA(self.handle, ' ' as CHAR, length, pos, &mut _count)
        })?;
        check(unsafe {
            wincon::FillConsoleOutputAttribute(self.handle, attr, length, pos, &mut _count)
        })
    }

<<<<<<< HEAD
    // You can't have both ENABLE_WRAP_AT_EOL_OUTPUT and
    // ENABLE_VIRTUAL_TERMINAL_PROCESSING. So we need to wrap manually.
    fn wrap_at_eol(&mut self, s: &str, mut col: usize) -> usize {
        let mut esc_seq = 0;
        for c in s.graphemes(true) {
            if c == "\n" {
                col = 0;
                self.buffer.push_str(c);
            } else {
                let cw = width(c, &mut esc_seq);
                col += cw;
                if col > self.cols {
                    self.buffer.push('\n');
                    col = cw;
                }
                self.buffer.push_str(c);
            }
        }
        if col == self.cols {
            self.buffer.push('\n');
            col = 0;
        }
        col
    }
=======
    fn set_cursor_visible(&mut self, visible: BOOL) -> Result<()> {
        set_cursor_visible(self.handle, visible)
    }
}

fn set_cursor_visible(handle: HANDLE, visible: BOOL) -> Result<()> {
    let mut info = unsafe { mem::zeroed() };
    check(unsafe { wincon::GetConsoleCursorInfo(handle, &mut info) })?;
    if info.bVisible == visible {
        return Ok(());
    }
    info.bVisible = visible;
    check(unsafe { wincon::SetConsoleCursorInfo(handle, &info) })
>>>>>>> 5e96e3f3
}

impl Renderer for ConsoleRenderer {
    type Reader = ConsoleRawReader;

    fn move_cursor(&mut self, old: Position, new: Position) -> Result<()> {
        let mut cursor = self.get_console_screen_buffer_info()?.dwCursorPosition;
        if new.row > old.row {
            cursor.Y += (new.row - old.row) as i16;
        } else {
            cursor.Y -= (old.row - new.row) as i16;
        }
        if new.col > old.col {
            cursor.X += (new.col - old.col) as i16;
        } else {
            cursor.X -= (old.col - new.col) as i16;
        }
        self.set_console_cursor_position(cursor)
    }

    fn refresh_line(
        &mut self,
        prompt: &str,
        line: &LineBuffer,
        hint: Option<&str>,
        old_layout: &Layout,
        new_layout: &Layout,
        highlighter: Option<&dyn Highlighter>,
    ) -> Result<()> {
        let default_prompt = new_layout.default_prompt;
        let cursor = new_layout.cursor;
        let end_pos = new_layout.end;
        let current_row = old_layout.cursor.row;
        let old_rows = old_layout.end.row;

        self.buffer.clear();
        let mut col = 0;
        if let Some(highlighter) = highlighter {
            // TODO handle ansi escape code (SetConsoleTextAttribute)
            // append the prompt
            col = self.wrap_at_eol(&highlighter.highlight_prompt(prompt, default_prompt), col);
            // append the input line
            col = self.wrap_at_eol(&highlighter.highlight(line, line.pos()), col);
        } else {
            // append the prompt
            self.buffer.push_str(prompt);
            // append the input line
            self.buffer.push_str(line);
        }
        // append hint
        if let Some(hint) = hint {
            if let Some(highlighter) = highlighter {
                self.wrap_at_eol(&highlighter.highlight_hint(hint), col);
            } else {
                self.buffer.push_str(hint);
            }
        }
        // position at the start of the prompt, clear to end of previous input
        let info = self.get_console_screen_buffer_info()?;
        let mut coord = info.dwCursorPosition;
        coord.X = 0;
        coord.Y -= current_row as i16;
        self.set_cursor_visible(FALSE)?; // just to avoid flickering
        let handle = self.handle;
        scopeguard::defer! {
            let _ = set_cursor_visible(handle, TRUE);
        }
        self.set_console_cursor_position(coord)?;
        self.clear(
            (info.dwSize.X * (old_rows as i16 + 1)) as DWORD,
            coord,
            info.wAttributes,
        )?;
        // display prompt, input line and hint
        self.write_and_flush(self.buffer.as_bytes())?;

        // position the cursor
        let mut coord = self.get_console_screen_buffer_info()?.dwCursorPosition;
        coord.X = cursor.col as i16;
        coord.Y -= (end_pos.row - cursor.row) as i16;
        self.set_console_cursor_position(coord)?;

        Ok(())
    }

    fn write_and_flush(&self, buf: &[u8]) -> Result<()> {
        match self.out {
            OutputStreamType::Stdout => {
                io::stdout().write_all(buf)?;
                io::stdout().flush()?;
            }
            OutputStreamType::Stderr => {
                io::stderr().write_all(buf)?;
                io::stderr().flush()?;
            }
        }
        Ok(())
    }

    /// Characters with 2 column width are correctly handled (not split).
    fn calculate_position(&self, s: &str, orig: Position) -> Position {
        let mut pos = orig;
        for c in s.graphemes(true) {
            if c == "\n" {
                pos.col = 0;
                pos.row += 1;
            } else {
                let cw = c.width();
                pos.col += cw;
                if pos.col > self.cols {
                    pos.row += 1;
                    pos.col = cw;
                }
            }
        }
        if pos.col == self.cols {
            pos.col = 0;
            pos.row += 1;
        }
        pos
    }

    fn beep(&mut self) -> Result<()> {
        match self.bell_style {
            BellStyle::Audible => {
                io::stderr().write_all(b"\x07")?;
                io::stderr().flush()?;
                Ok(())
            }
            _ => Ok(()),
        }
    }

    /// Clear the screen. Used to handle ctrl+l
    fn clear_screen(&mut self) -> Result<()> {
        let info = self.get_console_screen_buffer_info()?;
        let coord = wincon::COORD { X: 0, Y: 0 };
        check(unsafe { wincon::SetConsoleCursorPosition(self.handle, coord) })?;
        let n = info.dwSize.X as DWORD * info.dwSize.Y as DWORD;
        self.clear(n, coord, info.wAttributes)
    }

    fn sigwinch(&self) -> bool {
        SIGWINCH.compare_and_swap(true, false, atomic::Ordering::SeqCst)
    }

    /// Try to get the number of columns in the current terminal,
    /// or assume 80 if it fails.
    fn update_size(&mut self) {
        let (cols, _) = get_win_size(self.handle);
        self.cols = cols;
    }

    fn get_columns(&self) -> usize {
        self.cols
    }

    /// Try to get the number of rows in the current terminal,
    /// or assume 24 if it fails.
    fn get_rows(&self) -> usize {
        let (_, rows) = get_win_size(self.handle);
        rows
    }

    fn colors_enabled(&self) -> bool {
        self.colors_enabled
    }

    fn move_cursor_at_leftmost(&mut self, _: &mut ConsoleRawReader) -> Result<()> {
        self.write_and_flush(b"")?; // we must do this otherwise the cursor position is not reported correctly
        let mut info = self.get_console_screen_buffer_info()?;
        if info.dwCursorPosition.X == 0 {
            return Ok(());
        }
        debug!(target: "rustyline", "initial cursor location: {:?}, {:?}", info.dwCursorPosition.X, info.dwCursorPosition.Y);
        info.dwCursorPosition.X = 0;
        info.dwCursorPosition.Y += 1;
        let res = self.set_console_cursor_position(info.dwCursorPosition);
        if let Err(error::ReadlineError::Io(ref e)) = res {
            if e.kind() == ErrorKind::Other && e.raw_os_error() == Some(87) {
                warn!(target: "rustyline", "invalid cursor position: ({:?}, {:?}) in ({:?}, {:?})", info.dwCursorPosition.X, info.dwCursorPosition.Y, info.dwSize.X, info.dwSize.Y);
                println!();
                return Ok(());
            }
        }
        res
    }
}

static SIGWINCH: atomic::AtomicBool = atomic::AtomicBool::new(false);

#[cfg(not(test))]
pub type Terminal = Console;

#[derive(Clone, Debug)]
pub struct Console {
    stdin_isatty: bool,
    stdin_handle: HANDLE,
    stdstream_isatty: bool,
    stdstream_handle: HANDLE,
    pub(crate) color_mode: ColorMode,
    ansi_colors_supported: bool,
    stream_type: OutputStreamType,
    bell_style: BellStyle,
}

impl Console {
    fn colors_enabled(&self) -> bool {
        // TODO ANSI Colors & Windows <10
        match self.color_mode {
            ColorMode::Enabled => self.stdstream_isatty && self.ansi_colors_supported,
            ColorMode::Forced => true,
            ColorMode::Disabled => false,
        }
    }
}

impl Term for Console {
    type Mode = ConsoleMode;
    type Reader = ConsoleRawReader;
    type Writer = ConsoleRenderer;

    fn new(
        color_mode: ColorMode,
        stream_type: OutputStreamType,
        _tab_stop: usize,
        bell_style: BellStyle,
    ) -> Console {
        use std::ptr;
        let stdin_handle = get_std_handle(STDIN_FILENO);
        let stdin_isatty = match stdin_handle {
            Ok(handle) => {
                // If this function doesn't fail then fd is a TTY
                get_console_mode(handle).is_ok()
            }
            Err(_) => false,
        };

        let stdstream_handle = get_std_handle(if stream_type == OutputStreamType::Stdout {
            STDOUT_FILENO
        } else {
            STDERR_FILENO
        });
        let stdstream_isatty = match stdstream_handle {
            Ok(handle) => {
                // If this function doesn't fail then fd is a TTY
                get_console_mode(handle).is_ok()
            }
            Err(_) => false,
        };

        Console {
            stdin_isatty,
            stdin_handle: stdin_handle.unwrap_or(ptr::null_mut()),
            stdstream_isatty,
            stdstream_handle: stdstream_handle.unwrap_or(ptr::null_mut()),
            color_mode,
            ansi_colors_supported: false,
            stream_type,
            bell_style,
        }
    }

    /// Checking for an unsupported TERM in windows is a no-op
    fn is_unsupported(&self) -> bool {
        false
    }

    fn is_stdin_tty(&self) -> bool {
        self.stdin_isatty
    }

    fn is_output_tty(&self) -> bool {
        self.stdstream_isatty
    }

    // pub fn install_sigwinch_handler(&mut self) {
    // See ReadConsoleInputW && WINDOW_BUFFER_SIZE_EVENT
    // }

    /// Enable RAW mode for the terminal.
    fn enable_raw_mode(&mut self) -> Result<Self::Mode> {
        if !self.stdin_isatty {
            Err(io::Error::new(
                io::ErrorKind::Other,
                "no stdio handle available for this process",
            ))?;
        }
        let original_stdin_mode = get_console_mode(self.stdin_handle)?;
        // Disable these modes
        let mut raw = original_stdin_mode
            & !(wincon::ENABLE_LINE_INPUT
                | wincon::ENABLE_ECHO_INPUT
                | wincon::ENABLE_PROCESSED_INPUT);
        // Enable these modes
        raw |= wincon::ENABLE_EXTENDED_FLAGS;
        raw |= wincon::ENABLE_INSERT_MODE;
        raw |= wincon::ENABLE_QUICK_EDIT_MODE;
        raw |= wincon::ENABLE_WINDOW_INPUT;
        check(unsafe { consoleapi::SetConsoleMode(self.stdin_handle, raw) })?;

        let original_stdstream_mode = if self.stdstream_isatty {
            let original_stdstream_mode = get_console_mode(self.stdstream_handle)?;

            let mut mode = original_stdstream_mode;
            if mode & wincon::ENABLE_WRAP_AT_EOL_OUTPUT == 0 {
                mode |= wincon::ENABLE_WRAP_AT_EOL_OUTPUT;
                debug!(target: "rustyline", "activate ENABLE_WRAP_AT_EOL_OUTPUT");
                unsafe {
                    assert!(consoleapi::SetConsoleMode(self.stdstream_handle, mode) != 0);
                }
            }
            // To enable ANSI colors (Windows 10 only):
            // https://docs.microsoft.com/en-us/windows/console/setconsolemode
            self.ansi_colors_supported = mode & wincon::ENABLE_VIRTUAL_TERMINAL_PROCESSING != 0;
            if self.ansi_colors_supported {
                if self.color_mode == ColorMode::Disabled {
                    mode &= !wincon::ENABLE_VIRTUAL_TERMINAL_PROCESSING;
                    debug!(target: "rustyline", "deactivate ENABLE_VIRTUAL_TERMINAL_PROCESSING");
                    unsafe {
                        assert!(consoleapi::SetConsoleMode(self.stdstream_handle, mode) != 0);
                    }
                } else {
                    debug!(target: "rustyline", "ANSI colors already enabled");
                }
            } else if self.color_mode != ColorMode::Disabled {
                mode |= wincon::ENABLE_VIRTUAL_TERMINAL_PROCESSING;
                self.ansi_colors_supported =
                    unsafe { consoleapi::SetConsoleMode(self.stdstream_handle, mode) != 0 };
                debug!(target: "rustyline", "ansi_colors_supported: {}", self.ansi_colors_supported);
            }
            Some(original_stdstream_mode)
        } else {
            None
        };

        Ok(ConsoleMode {
            original_stdin_mode,
            stdin_handle: self.stdin_handle,
            original_stdstream_mode,
            stdstream_handle: self.stdstream_handle,
        })
    }

    fn create_reader(&self, _: &Config) -> Result<ConsoleRawReader> {
        ConsoleRawReader::create()
    }

    fn create_writer(&self) -> ConsoleRenderer {
        ConsoleRenderer::new(
            self.stdstream_handle,
            self.stream_type,
            self.colors_enabled(),
            self.bell_style,
        )
    }
}

unsafe impl Send for Console {}
unsafe impl Sync for Console {}

#[cfg(test)]
mod test {
    use super::Console;

    #[test]
    fn test_send() {
        fn assert_send<T: Send>() {}
        assert_send::<Console>();
    }

    #[test]
    fn test_sync() {
        fn assert_sync<T: Sync>() {}
        assert_sync::<Console>();
    }
}<|MERGE_RESOLUTION|>--- conflicted
+++ resolved
@@ -6,15 +6,10 @@
 use std::sync::atomic;
 
 use log::{debug, warn};
-<<<<<<< HEAD
+use scopeguard;
 use unicode_segmentation::UnicodeSegmentation;
 use unicode_width::UnicodeWidthStr;
-use winapi::shared::minwindef::{DWORD, WORD};
-=======
-use scopeguard;
-use unicode_width::UnicodeWidthChar;
 use winapi::shared::minwindef::{BOOL, DWORD, FALSE, TRUE, WORD};
->>>>>>> 5e96e3f3
 use winapi::um::winnt::{CHAR, HANDLE};
 use winapi::um::{consoleapi, handleapi, processenv, winbase, wincon, winuser};
 
@@ -293,7 +288,10 @@
         })
     }
 
-<<<<<<< HEAD
+    fn set_cursor_visible(&mut self, visible: BOOL) -> Result<()> {
+        set_cursor_visible(self.handle, visible)
+    }
+
     // You can't have both ENABLE_WRAP_AT_EOL_OUTPUT and
     // ENABLE_VIRTUAL_TERMINAL_PROCESSING. So we need to wrap manually.
     fn wrap_at_eol(&mut self, s: &str, mut col: usize) -> usize {
@@ -318,10 +316,6 @@
         }
         col
     }
-=======
-    fn set_cursor_visible(&mut self, visible: BOOL) -> Result<()> {
-        set_cursor_visible(self.handle, visible)
-    }
 }
 
 fn set_cursor_visible(handle: HANDLE, visible: BOOL) -> Result<()> {
@@ -332,7 +326,6 @@
     }
     info.bVisible = visible;
     check(unsafe { wincon::SetConsoleCursorInfo(handle, &info) })
->>>>>>> 5e96e3f3
 }
 
 impl Renderer for ConsoleRenderer {
