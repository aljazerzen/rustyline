//! Tests specific definitions
use std::io::Sink as StdSink;
use std::iter::IntoIterator;
use std::slice::Iter;
use std::vec::IntoIter;

use super::{Event, RawMode, RawReader, Renderer, Term};
use crate::config::{BellStyle, ColorMode, Config, OutputStreamType};
use crate::error::ReadlineError;
use crate::highlight::Highlighter;
use crate::keys::KeyEvent;
use crate::layout::{Layout, Position};
use crate::line_buffer::LineBuffer;
use crate::Result;

pub type Mode = ();

impl RawMode for Mode {
    fn disable_raw_mode(&self) -> Result<()> {
        Ok(())
    }
}

<<<<<<< HEAD
impl<'a> RawReader for Iter<'a, KeyPress> {
    fn wait_for_input(&mut self, single_esc_abort: bool) -> Result<Event> {
        self.next_key(single_esc_abort).map(Event::KeyPress)
    }

    fn next_key(&mut self, _: bool) -> Result<KeyPress> {
=======
impl<'a> RawReader for Iter<'a, KeyEvent> {
    fn next_key(&mut self, _: bool) -> Result<KeyEvent> {
>>>>>>> 232b8d9a
        match self.next() {
            Some(key) => Ok(*key),
            None => Err(ReadlineError::Eof),
        }
    }

    #[cfg(unix)]
    fn next_char(&mut self) -> Result<char> {
        unimplemented!();
    }

    fn read_pasted_text(&mut self) -> Result<String> {
        unimplemented!()
    }
}

<<<<<<< HEAD
impl RawReader for IntoIter<KeyPress> {
    fn wait_for_input(&mut self, single_esc_abort: bool) -> Result<Event> {
        self.next_key(single_esc_abort).map(Event::KeyPress)
    }

    fn next_key(&mut self, _: bool) -> Result<KeyPress> {
=======
impl RawReader for IntoIter<KeyEvent> {
    fn next_key(&mut self, _: bool) -> Result<KeyEvent> {
>>>>>>> 232b8d9a
        match self.next() {
            Some(key) => Ok(key),
            None => Err(ReadlineError::Eof),
        }
    }

    #[cfg(unix)]
    fn next_char(&mut self) -> Result<char> {
        use crate::keys::{KeyCode as K, KeyEvent as E, Modifiers as M};
        match self.next() {
            Some(E(K::Char(c), M::NONE)) => Ok(c),
            None => Err(ReadlineError::Eof),
            _ => unimplemented!(),
        }
    }

    fn read_pasted_text(&mut self) -> Result<String> {
        unimplemented!()
    }
}

pub struct Sink {}

impl Sink {
    pub fn new() -> Sink {
        Sink {}
    }
}

impl Renderer for Sink {
    type Reader = IntoIter<KeyEvent>;

    fn move_cursor(&mut self, _: Position, _: Position) -> Result<()> {
        Ok(())
    }

    fn refresh_line(
        &mut self,
        _prompt: &str,
        _line: &LineBuffer,
        _hint: Option<&str>,
        _old_layout: &Layout,
        _new_layout: &Layout,
        _highlighter: Option<&dyn Highlighter>,
    ) -> Result<()> {
        Ok(())
    }

    fn calculate_position(&self, s: &str, orig: Position) -> Position {
        let mut pos = orig;
        pos.col += s.len();
        pos
    }

    fn write_and_flush(&self, _: &[u8]) -> Result<()> {
        Ok(())
    }

    fn beep(&mut self) -> Result<()> {
        Ok(())
    }

    fn clear_screen(&mut self) -> Result<()> {
        Ok(())
    }

    fn clear_rows(&mut self, _: &Layout) -> Result<()> {
        Ok(())
    }

    fn sigwinch(&self) -> bool {
        false
    }

    fn update_size(&mut self) {}

    fn get_columns(&self) -> usize {
        80
    }

    fn get_rows(&self) -> usize {
        24
    }

    fn colors_enabled(&self) -> bool {
        false
    }

    fn move_cursor_at_leftmost(&mut self, _: &mut IntoIter<KeyEvent>) -> Result<()> {
        Ok(())
    }
}

pub type Terminal = DummyTerminal;

#[derive(Clone, Debug)]
pub struct DummyTerminal {
    pub keys: Vec<KeyEvent>,
    pub cursor: usize, // cursor position before last command
    pub color_mode: ColorMode,
    pub bell_style: BellStyle,
}

impl Term for DummyTerminal {
    type ExternalPrinter = StdSink;
    type Mode = Mode;
    type Reader = IntoIter<KeyEvent>;
    type Writer = Sink;

    fn new(
        color_mode: ColorMode,
        _stream: OutputStreamType,
        _tab_stop: usize,
        bell_style: BellStyle,
    ) -> DummyTerminal {
        DummyTerminal {
            keys: Vec::new(),
            cursor: 0,
            color_mode,
            bell_style,
        }
    }

    // Init checks:

    #[cfg(not(target_arch = "wasm32"))]
    fn is_unsupported(&self) -> bool {
        false
    }

    #[cfg(target_arch = "wasm32")]
    fn is_unsupported(&self) -> bool {
        true
    }

    fn is_stdin_tty(&self) -> bool {
        true
    }

    fn is_output_tty(&self) -> bool {
        false
    }

    // Interactive loop:

    fn enable_raw_mode(&mut self) -> Result<Mode> {
        Ok(())
    }

    fn create_reader(&self, _: &Config) -> Result<IntoIter<KeyEvent>> {
        Ok(self.keys.clone().into_iter())
    }

    fn create_writer(&self) -> Sink {
        Sink::new()
    }

    fn create_external_printer(&mut self) -> Result<StdSink> {
        Ok(::std::io::sink())
    }
}

#[cfg(unix)]
pub fn suspend() -> Result<()> {
    Ok(())
}<|MERGE_RESOLUTION|>--- conflicted
+++ resolved
@@ -21,17 +21,12 @@
     }
 }
 
-<<<<<<< HEAD
-impl<'a> RawReader for Iter<'a, KeyPress> {
+impl<'a> RawReader for Iter<'a, KeyEvent> {
     fn wait_for_input(&mut self, single_esc_abort: bool) -> Result<Event> {
         self.next_key(single_esc_abort).map(Event::KeyPress)
     }
 
-    fn next_key(&mut self, _: bool) -> Result<KeyPress> {
-=======
-impl<'a> RawReader for Iter<'a, KeyEvent> {
     fn next_key(&mut self, _: bool) -> Result<KeyEvent> {
->>>>>>> 232b8d9a
         match self.next() {
             Some(key) => Ok(*key),
             None => Err(ReadlineError::Eof),
@@ -48,17 +43,12 @@
     }
 }
 
-<<<<<<< HEAD
-impl RawReader for IntoIter<KeyPress> {
+impl RawReader for IntoIter<KeyEvent> {
     fn wait_for_input(&mut self, single_esc_abort: bool) -> Result<Event> {
         self.next_key(single_esc_abort).map(Event::KeyPress)
     }
 
-    fn next_key(&mut self, _: bool) -> Result<KeyPress> {
-=======
-impl RawReader for IntoIter<KeyEvent> {
     fn next_key(&mut self, _: bool) -> Result<KeyEvent> {
->>>>>>> 232b8d9a
         match self.next() {
             Some(key) => Ok(key),
             None => Err(ReadlineError::Eof),
