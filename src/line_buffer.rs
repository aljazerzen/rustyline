//! Line buffer with current cursor position
use crate::keymap::{At, CharSearch, Movement, RepeatCount, Word};
use std::cmp::min;
use std::fmt;
use std::iter;
use std::ops::{Deref, Index, Range};
use std::string::Drain;
use unicode_segmentation::UnicodeSegmentation;

/// Default maximum buffer size for the line read
pub(crate) const MAX_LINE: usize = 4096;
pub(crate) const INDENT: &str = "                                ";

/// Word's case change
#[derive(Clone, Copy)]
pub enum WordAction {
    /// Capitalize word
    Capitalize,
    /// lowercase word
    Lowercase,
    /// uppercase word
    Uppercase,
}

/// Delete (kill) direction
<<<<<<< HEAD
#[derive(Debug, Clone, Copy, PartialEq, Eq)]
pub enum Direction {
    /// After cursor
=======
#[derive(Debug, Default, Clone, Copy, PartialEq, Eq)]
pub(crate) enum Direction {
    #[default]
>>>>>>> 0b46056f
    Forward,
    /// Before cursor
    Backward,
}

/// Listener to be notified when some text is deleted.
pub trait DeleteListener {
    /// used to make the distinction between simple character(s) deletion and
    /// word(s)/line(s) deletion
    fn start_killing(&mut self) {}
    /// `string` deleted at `idx` index
    fn delete(&mut self, idx: usize, string: &str, dir: Direction);
    /// used to make the distinction between simple character(s) deletion and
    /// word(s)/line(s) deletion
    fn stop_killing(&mut self) {}
}

/// Listener to be notified when the line is modified.
pub trait ChangeListener: DeleteListener {
    /// `c`har inserted at `idx` index
    fn insert_char(&mut self, idx: usize, c: char);
    /// `string` inserted at `idx` index
    fn insert_str(&mut self, idx: usize, string: &str);
    /// `old` text replaced by `new` text at `idx` index
    fn replace(&mut self, idx: usize, old: &str, new: &str);
}

pub(crate) struct NoListener;

impl DeleteListener for NoListener {
    fn delete(&mut self, _idx: usize, _string: &str, _dir: Direction) {}
}
impl ChangeListener for NoListener {
    fn insert_char(&mut self, _idx: usize, _c: char) {}

    fn insert_str(&mut self, _idx: usize, _string: &str) {}

    fn replace(&mut self, _idx: usize, _old: &str, _new: &str) {}
}

// TODO split / cache lines ?

/// Represent the current input (text and cursor position).
///
/// The methods do text manipulations or/and cursor movements.
pub struct LineBuffer {
    buf: String,      // Edited line buffer (rl_line_buffer)
    pos: usize,       // Current cursor position (byte position) (rl_point)
    can_growth: bool, // Whether to allow dynamic growth
}

impl fmt::Debug for LineBuffer {
    fn fmt(&self, f: &mut fmt::Formatter<'_>) -> fmt::Result {
        f.debug_struct("LineBuffer")
            .field("buf", &self.buf)
            .field("pos", &self.pos)
            .finish()
    }
}

impl LineBuffer {
    /// Create a new line buffer with the given maximum `capacity`.
    #[must_use]
    pub fn with_capacity(capacity: usize) -> Self {
        Self {
            buf: String::with_capacity(capacity),
            pos: 0,
            can_growth: false,
        }
    }

    /// Set whether to allow dynamic allocation
    pub(crate) fn can_growth(mut self, can_growth: bool) -> Self {
        self.can_growth = can_growth;
        self
    }

    fn must_truncate(&self, new_len: usize) -> bool {
        !self.can_growth && new_len > self.buf.capacity()
    }

    #[cfg(test)]
    pub(crate) fn init(line: &str, pos: usize) -> Self {
        let mut lb = Self::with_capacity(MAX_LINE);
        assert!(lb.insert_str(0, line, &mut NoListener));
        lb.set_pos(pos);
        lb
    }

    /// Extracts a string slice containing the entire buffer.
    #[must_use]
    pub fn as_str(&self) -> &str {
        &self.buf
    }

    /// Converts a buffer into a `String` without copying or allocating.
    #[must_use]
    pub fn into_string(self) -> String {
        self.buf
    }

    /// Current cursor position (byte position)
    #[must_use]
    pub fn pos(&self) -> usize {
        self.pos
    }

    /// Set cursor position (byte position)
    pub fn set_pos(&mut self, pos: usize) {
        assert!(pos <= self.buf.len());
        self.pos = pos;
    }

    /// Returns the length of this buffer, in bytes.
    #[must_use]
    pub fn len(&self) -> usize {
        self.buf.len()
    }

    /// Returns `true` if this buffer has a length of zero.
    #[must_use]
    pub fn is_empty(&self) -> bool {
        self.buf.is_empty()
    }

    /// Set line content (`buf`) and cursor position (`pos`).
    pub fn update<C: ChangeListener>(&mut self, buf: &str, pos: usize, cl: &mut C) {
        assert!(pos <= buf.len());
        let end = self.len();
        self.drain(0..end, Direction::default(), cl);
        let max = self.buf.capacity();
        if self.must_truncate(buf.len()) {
            self.insert_str(0, &buf[..max], cl);
            if pos > max {
                self.pos = max;
            } else {
                self.pos = pos;
            }
        } else {
            self.insert_str(0, buf, cl);
            self.pos = pos;
        }
    }

    fn end_of_line(&self) -> usize {
        if let Some(n) = self.buf[self.pos..].find('\n') {
            n + self.pos
        } else {
            self.buf.len()
        }
    }

    fn start_of_line(&self) -> usize {
        if let Some(i) = self.buf[..self.pos].rfind('\n') {
            // `i` is before the new line, e.g. at the end of the previous one.
            i + 1
        } else {
            0
        }
    }

    /// Returns the character at current cursor position.
    pub(crate) fn grapheme_at_cursor(&self) -> Option<&str> {
        if self.pos == self.buf.len() {
            None
        } else {
            self.buf[self.pos..].graphemes(true).next()
        }
    }

    /// Returns the position of the character just after the current cursor
    /// position.
    #[must_use]
    pub fn next_pos(&self, n: RepeatCount) -> Option<usize> {
        if self.pos == self.buf.len() {
            return None;
        }
        self.buf[self.pos..]
            .grapheme_indices(true)
            .take(n)
            .last()
            .map(|(i, s)| i + self.pos + s.len())
    }

    /// Returns the position of the character just before the current cursor
    /// position.
    fn prev_pos(&self, n: RepeatCount) -> Option<usize> {
        if self.pos == 0 {
            return None;
        }
        self.buf[..self.pos]
            .grapheme_indices(true)
            .rev()
            .take(n)
            .last()
            .map(|(i, _)| i)
    }

    /// Insert the character `ch` at current cursor position
    /// and advance cursor position accordingly.
    /// Return `None` when maximum buffer size has been reached,
    /// `true` when the character has been appended to the end of the line.
    pub fn insert<C: ChangeListener>(
        &mut self,
        ch: char,
        n: RepeatCount,
        cl: &mut C,
    ) -> Option<bool> {
        let shift = ch.len_utf8() * n;
        if self.must_truncate(self.buf.len() + shift) {
            return None;
        }
        let push = self.pos == self.buf.len();
        if n == 1 {
            self.buf.insert(self.pos, ch);
            cl.insert_char(self.pos, ch);
        } else {
            let text = iter::repeat(ch).take(n).collect::<String>();
            let pos = self.pos;
            self.insert_str(pos, &text, cl);
        }
        self.pos += shift;
        Some(push)
    }

    /// Yank/paste `text` at current position.
    /// Return `None` when maximum buffer size has been reached or is empty,
    /// `true` when the character has been appended to the end of the line.
    pub fn yank<C: ChangeListener>(
        &mut self,
        text: &str,
        n: RepeatCount,
        cl: &mut C,
    ) -> Option<bool> {
        let shift = text.len() * n;
        if text.is_empty() || self.must_truncate(self.buf.len() + shift) {
            return None;
        }
        let push = self.pos == self.buf.len();
        let pos = self.pos;
        if n == 1 {
            self.insert_str(pos, text, cl);
        } else {
            let text = text.repeat(n);
            self.insert_str(pos, &text, cl);
        }
        self.pos += shift;
        Some(push)
    }

    /// Delete previously yanked text and yank/paste `text` at current position.
    pub fn yank_pop<C: ChangeListener>(
        &mut self,
        yank_size: usize,
        text: &str,
        cl: &mut C,
    ) -> Option<bool> {
        let end = self.pos;
        let start = end - yank_size;
        self.drain(start..end, Direction::default(), cl);
        self.pos -= yank_size;
        self.yank(text, 1, cl)
    }

    /// Move cursor on the left.
    pub fn move_backward(&mut self, n: RepeatCount) -> bool {
        match self.prev_pos(n) {
            Some(pos) => {
                self.pos = pos;
                true
            }
            None => false,
        }
    }

    /// Move cursor on the right.
    pub fn move_forward(&mut self, n: RepeatCount) -> bool {
        match self.next_pos(n) {
            Some(pos) => {
                self.pos = pos;
                true
            }
            None => false,
        }
    }

    /// Move cursor to the start of the buffer.
    pub fn move_buffer_start(&mut self) -> bool {
        if self.pos > 0 {
            self.pos = 0;
            true
        } else {
            false
        }
    }

    /// Move cursor to the end of the buffer.
    pub fn move_buffer_end(&mut self) -> bool {
        if self.pos == self.buf.len() {
            false
        } else {
            self.pos = self.buf.len();
            true
        }
    }

    /// Move cursor to the start of the line.
    pub fn move_home(&mut self) -> bool {
        let start = self.start_of_line();
        if self.pos > start {
            self.pos = start;
            true
        } else {
            false
        }
    }

    /// Move cursor to the end of the line.
    pub fn move_end(&mut self) -> bool {
        let end = self.end_of_line();
        if self.pos == end {
            false
        } else {
            self.pos = end;
            true
        }
    }

    /// Is cursor at the end of input (whitespaces after cursor is discarded)
    #[must_use]
    pub fn is_end_of_input(&self) -> bool {
        self.pos >= self.buf.trim_end().len()
    }

    /// Delete the character at the right of the cursor without altering the
    /// cursor position. Basically this is what happens with the "Delete"
    /// keyboard key.
    /// Return the number of characters deleted.
    pub fn delete<D: DeleteListener>(&mut self, n: RepeatCount, dl: &mut D) -> Option<String> {
        match self.next_pos(n) {
            Some(pos) => {
                let start = self.pos;
                let chars = self
                    .drain(start..pos, Direction::Forward, dl)
                    .collect::<String>();
                Some(chars)
            }
            None => None,
        }
    }

    /// Delete the character at the left of the cursor.
    /// Basically that is what happens with the "Backspace" keyboard key.
    pub fn backspace<D: DeleteListener>(&mut self, n: RepeatCount, dl: &mut D) -> bool {
        match self.prev_pos(n) {
            Some(pos) => {
                let end = self.pos;
                self.drain(pos..end, Direction::Backward, dl);
                self.pos = pos;
                true
            }
            None => false,
        }
    }

    /// Kill the text from point to the end of the line.
    pub fn kill_line<D: DeleteListener>(&mut self, dl: &mut D) -> bool {
        if !self.buf.is_empty() && self.pos < self.buf.len() {
            let start = self.pos;
            let end = self.end_of_line();
            if start == end {
                self.delete(1, dl);
            } else {
                self.drain(start..end, Direction::Forward, dl);
            }
            true
        } else {
            false
        }
    }

    /// Kill the text from point to the end of the buffer.
    pub fn kill_buffer<D: DeleteListener>(&mut self, dl: &mut D) -> bool {
        if !self.buf.is_empty() && self.pos < self.buf.len() {
            let start = self.pos;
            let end = self.buf.len();
            self.drain(start..end, Direction::Forward, dl);
            true
        } else {
            false
        }
    }

    /// Kill backward from point to the beginning of the line.
    pub fn discard_line<D: DeleteListener>(&mut self, dl: &mut D) -> bool {
        if self.pos > 0 && !self.buf.is_empty() {
            let start = self.start_of_line();
            let end = self.pos;
            if end == start {
                self.backspace(1, dl)
            } else {
                self.drain(start..end, Direction::Backward, dl);
                self.pos = start;
                true
            }
        } else {
            false
        }
    }

    /// Kill backward from point to the beginning of the buffer.
    pub fn discard_buffer<D: DeleteListener>(&mut self, dl: &mut D) -> bool {
        if self.pos > 0 && !self.buf.is_empty() {
            let end = self.pos;
            self.drain(0..end, Direction::Backward, dl);
            self.pos = 0;
            true
        } else {
            false
        }
    }

    /// Exchange the char before cursor with the character at cursor.
    pub fn transpose_chars<C: ChangeListener>(&mut self, cl: &mut C) -> bool {
        if self.pos == 0 || self.buf.graphemes(true).count() < 2 {
            return false;
        }
        if self.pos == self.buf.len() {
            self.move_backward(1);
        }
        let chars = self.delete(1, cl).unwrap();
        self.move_backward(1);
        self.yank(&chars, 1, cl);
        self.move_forward(1);
        true
    }

    /// Go left until start of word
    fn prev_word_pos(&self, pos: usize, word_def: Word, n: RepeatCount) -> Option<usize> {
        if pos == 0 {
            return None;
        }
        let mut sow = 0;
        let mut gis = self.buf[..pos].grapheme_indices(true).rev();
        'outer: for _ in 0..n {
            sow = 0;
            let mut gj = gis.next();
            'inner: loop {
                if let Some((j, y)) = gj {
                    let gi = gis.next();
                    if let Some((_, x)) = gi {
                        if is_start_of_word(word_def, x, y) {
                            sow = j;
                            break 'inner;
                        }
                        gj = gi;
                    } else {
                        break 'outer;
                    }
                } else {
                    break 'outer;
                }
            }
        }
        Some(sow)
    }

    /// Moves the cursor to the beginning of previous word.
    pub fn move_to_prev_word(&mut self, word_def: Word, n: RepeatCount) -> bool {
        if let Some(pos) = self.prev_word_pos(self.pos, word_def, n) {
            self.pos = pos;
            true
        } else {
            false
        }
    }

    /// Delete the previous word, maintaining the cursor at the start of the
    /// current word.
    pub fn delete_prev_word<D: DeleteListener>(
        &mut self,
        word_def: Word,
        n: RepeatCount,
        dl: &mut D,
    ) -> bool {
        if let Some(pos) = self.prev_word_pos(self.pos, word_def, n) {
            let end = self.pos;
            self.drain(pos..end, Direction::Backward, dl);
            self.pos = pos;
            true
        } else {
            false
        }
    }

    fn next_word_pos(&self, pos: usize, at: At, word_def: Word, n: RepeatCount) -> Option<usize> {
        if pos == self.buf.len() {
            return None;
        }
        let mut wp = 0;
        let mut gis = self.buf[pos..].grapheme_indices(true);
        let mut gi = if at == At::BeforeEnd {
            // TODO Validate
            gis.next()
        } else {
            None
        };
        'outer: for _ in 0..n {
            wp = 0;
            gi = gis.next();
            'inner: loop {
                if let Some((i, x)) = gi {
                    let gj = gis.next();
                    if let Some((j, y)) = gj {
                        if at == At::Start && is_start_of_word(word_def, x, y) {
                            wp = j;
                            break 'inner;
                        } else if at != At::Start && is_end_of_word(word_def, x, y) {
                            if word_def == Word::Emacs || at == At::AfterEnd {
                                wp = j;
                            } else {
                                wp = i;
                            }
                            break 'inner;
                        }
                        gi = gj;
                    } else {
                        break 'outer;
                    }
                } else {
                    break 'outer;
                }
            }
        }
        if wp == 0 {
            if word_def == Word::Emacs || at == At::AfterEnd {
                Some(self.buf.len())
            } else {
                match gi {
                    Some((i, _)) if i != 0 => Some(i + pos),
                    _ => None,
                }
            }
        } else {
            Some(wp + pos)
        }
    }

    /// Moves the cursor to the end of next word.
    pub fn move_to_next_word(&mut self, at: At, word_def: Word, n: RepeatCount) -> bool {
        if let Some(pos) = self.next_word_pos(self.pos, at, word_def, n) {
            self.pos = pos;
            true
        } else {
            false
        }
    }

    /// Moves the cursor to the same column in the line above
    pub fn move_to_line_up(&mut self, n: RepeatCount) -> bool {
        match self.buf[..self.pos].rfind('\n') {
            Some(off) => {
                let column = self.buf[off + 1..self.pos].graphemes(true).count();

                let mut dest_start = self.buf[..off].rfind('\n').map_or(0, |n| n + 1);
                let mut dest_end = off;
                for _ in 1..n {
                    if dest_start == 0 {
                        break;
                    }
                    dest_end = dest_start - 1;
                    dest_start = self.buf[..dest_end].rfind('\n').map_or(0, |n| n + 1);
                }
                let gidx = self.buf[dest_start..dest_end]
                    .grapheme_indices(true)
                    .nth(column);

                self.pos = gidx.map_or(off, |(idx, _)| dest_start + idx); // if there's no enough columns
                true
            }
            None => false,
        }
    }

    /// N lines up starting from the current one
    ///
    /// Fails if the cursor is on the first line
    fn n_lines_up(&self, n: RepeatCount) -> Option<(usize, usize)> {
        let mut start = if let Some(off) = self.buf[..self.pos].rfind('\n') {
            off + 1
        } else {
            return None;
        };
        let end = self.buf[self.pos..]
            .find('\n')
            .map_or_else(|| self.buf.len(), |x| self.pos + x + 1);
        for _ in 0..n {
            if let Some(off) = self.buf[..start - 1].rfind('\n') {
                start = off + 1;
            } else {
                start = 0;
                break;
            }
        }
        Some((start, end))
    }

    /// N lines down starting from the current one
    ///
    /// Fails if the cursor is on the last line
    fn n_lines_down(&self, n: RepeatCount) -> Option<(usize, usize)> {
        let mut end = if let Some(off) = self.buf[self.pos..].find('\n') {
            self.pos + off + 1
        } else {
            return None;
        };
        let start = self.buf[..self.pos].rfind('\n').unwrap_or(0);
        for _ in 0..n {
            if let Some(off) = self.buf[end..].find('\n') {
                end = end + off + 1;
            } else {
                end = self.buf.len();
                break;
            };
        }
        Some((start, end))
    }

    /// Moves the cursor to the same column in the line above
    pub fn move_to_line_down(&mut self, n: RepeatCount) -> bool {
        match self.buf[self.pos..].find('\n') {
            Some(off) => {
                let line_start = self.buf[..self.pos].rfind('\n').map_or(0, |n| n + 1);
                let column = self.buf[line_start..self.pos].graphemes(true).count();
                let mut dest_start = self.pos + off + 1;
                let mut dest_end = self.buf[dest_start..]
                    .find('\n')
                    .map_or_else(|| self.buf.len(), |v| dest_start + v);
                for _ in 1..n {
                    if dest_end == self.buf.len() {
                        break;
                    }
                    dest_start = dest_end + 1;
                    dest_end = self.buf[dest_start..]
                        .find('\n')
                        .map_or_else(|| self.buf.len(), |v| dest_start + v);
                }
                self.pos = self.buf[dest_start..dest_end]
                    .grapheme_indices(true)
                    .nth(column)
                    .map_or(dest_end, |(idx, _)| dest_start + idx); // if there's no enough columns
                debug_assert!(self.pos <= self.buf.len());
                true
            }
            None => false,
        }
    }

    fn search_char_pos(&self, cs: CharSearch, n: RepeatCount) -> Option<usize> {
        let mut shift = 0;
        let search_result = match cs {
            CharSearch::Backward(c) | CharSearch::BackwardAfter(c) => self.buf[..self.pos]
                .char_indices()
                .rev()
                .filter(|&(_, ch)| ch == c)
                .take(n)
                .last()
                .map(|(i, _)| i),
            CharSearch::Forward(c) | CharSearch::ForwardBefore(c) => {
                if let Some(cc) = self.grapheme_at_cursor() {
                    shift = self.pos + cc.len();
                    if shift < self.buf.len() {
                        self.buf[shift..]
                            .char_indices()
                            .filter(|&(_, ch)| ch == c)
                            .take(n)
                            .last()
                            .map(|(i, _)| i)
                    } else {
                        None
                    }
                } else {
                    None
                }
            }
        };
        search_result.map(|pos| match cs {
            CharSearch::Backward(_) => pos,
            CharSearch::BackwardAfter(c) => pos + c.len_utf8(),
            CharSearch::Forward(_) => shift + pos,
            CharSearch::ForwardBefore(_) => {
                shift + pos
                    - self.buf[..shift + pos]
                        .chars()
                        .next_back()
                        .unwrap()
                        .len_utf8()
            }
        })
    }

    /// Move cursor to the matching character position.
    /// Return `true` when the search succeeds.
    pub fn move_to(&mut self, cs: CharSearch, n: RepeatCount) -> bool {
        if let Some(pos) = self.search_char_pos(cs, n) {
            self.pos = pos;
            true
        } else {
            false
        }
    }

    /// Kill from the cursor to the end of the current word,
    /// or, if between words, to the end of the next word.
    pub fn delete_word<D: DeleteListener>(
        &mut self,
        at: At,
        word_def: Word,
        n: RepeatCount,
        dl: &mut D,
    ) -> bool {
        if let Some(pos) = self.next_word_pos(self.pos, at, word_def, n) {
            let start = self.pos;
            self.drain(start..pos, Direction::Forward, dl);
            true
        } else {
            false
        }
    }

    /// Delete range specified by `cs` search.
    pub fn delete_to<D: DeleteListener>(
        &mut self,
        cs: CharSearch,
        n: RepeatCount,
        dl: &mut D,
    ) -> bool {
        let search_result = match cs {
            CharSearch::ForwardBefore(c) => self.search_char_pos(CharSearch::Forward(c), n),
            _ => self.search_char_pos(cs, n),
        };
        if let Some(pos) = search_result {
            match cs {
                CharSearch::Backward(_) | CharSearch::BackwardAfter(_) => {
                    let end = self.pos;
                    self.pos = pos;
                    self.drain(pos..end, Direction::Backward, dl);
                }
                CharSearch::ForwardBefore(_) => {
                    let start = self.pos;
                    self.drain(start..pos, Direction::Forward, dl);
                }
                CharSearch::Forward(c) => {
                    let start = self.pos;
                    self.drain(start..pos + c.len_utf8(), Direction::Forward, dl);
                }
            };
            true
        } else {
            false
        }
    }

    fn skip_whitespace(&self) -> Option<usize> {
        if self.pos == self.buf.len() {
            return None;
        }
        self.buf[self.pos..]
            .grapheme_indices(true)
            .find_map(|(i, ch)| {
                if ch.chars().all(char::is_alphanumeric) {
                    Some(i)
                } else {
                    None
                }
            })
            .map(|i| i + self.pos)
    }

    /// Alter the next word.
    pub fn edit_word<C: ChangeListener>(&mut self, a: WordAction, cl: &mut C) -> bool {
        if let Some(start) = self.skip_whitespace() {
            if let Some(end) = self.next_word_pos(start, At::AfterEnd, Word::Emacs, 1) {
                if start == end {
                    return false;
                }
                let word = self
                    .drain(start..end, Direction::default(), cl)
                    .collect::<String>();
                let result = match a {
                    WordAction::Capitalize => {
                        let ch = word.graphemes(true).next().unwrap();
                        let cap = ch.to_uppercase();
                        cap + &word[ch.len()..].to_lowercase()
                    }
                    WordAction::Lowercase => word.to_lowercase(),
                    WordAction::Uppercase => word.to_uppercase(),
                };
                self.insert_str(start, &result, cl);
                self.pos = start + result.len();
                return true;
            }
        }
        false
    }

    /// Transpose two words
    pub fn transpose_words<C: ChangeListener>(&mut self, n: RepeatCount, cl: &mut C) -> bool {
        let word_def = Word::Emacs;
        self.move_to_next_word(At::AfterEnd, word_def, n);
        let w2_end = self.pos;
        self.move_to_prev_word(word_def, 1);
        let w2_beg = self.pos;
        self.move_to_prev_word(word_def, n);
        let w1_beg = self.pos;
        self.move_to_next_word(At::AfterEnd, word_def, 1);
        let w1_end = self.pos;
        if w1_beg == w2_beg || w2_beg < w1_end {
            return false;
        }

        let w1 = self.buf[w1_beg..w1_end].to_owned();

        let w2 = self
            .drain(w2_beg..w2_end, Direction::default(), cl)
            .collect::<String>();
        self.insert_str(w2_beg, &w1, cl);

        self.drain(w1_beg..w1_end, Direction::default(), cl);
        self.insert_str(w1_beg, &w2, cl);

        self.pos = w2_end;
        true
    }

    /// Replaces the content between [`start`..`end`] with `text`
    /// and positions the cursor to the end of text.
    pub fn replace<C: ChangeListener>(&mut self, range: Range<usize>, text: &str, cl: &mut C) {
        let start = range.start;
        cl.replace(start, self.buf.index(range.clone()), text);
        self.buf.drain(range);
        if start == self.buf.len() {
            self.buf.push_str(text);
        } else {
            self.buf.insert_str(start, text);
        }
        self.pos = start + text.len();
    }

    /// Insert the `s`tring at the specified position.
    /// Return `true` if the text has been inserted at the end of the line.
    pub fn insert_str<C: ChangeListener>(&mut self, idx: usize, s: &str, cl: &mut C) -> bool {
        cl.insert_str(idx, s);
        if idx == self.buf.len() {
            self.buf.push_str(s);
            true
        } else {
            self.buf.insert_str(idx, s);
            false
        }
    }

    /// Remove the specified `range` in the line.
    pub fn delete_range<D: DeleteListener>(&mut self, range: Range<usize>, dl: &mut D) {
        self.set_pos(range.start);
        self.drain(range, Direction::default(), dl);
    }

    fn drain<D: DeleteListener>(
        &mut self,
        range: Range<usize>,
        dir: Direction,
        dl: &mut D,
    ) -> Drain<'_> {
        dl.delete(range.start, &self.buf[range.start..range.end], dir);
        self.buf.drain(range)
    }

    /// Return the content between current cursor position and `mvt` position.
    /// Return `None` when the buffer is empty or when the movement fails.
    #[must_use]
    pub fn copy(&self, mvt: &Movement) -> Option<String> {
        if self.is_empty() {
            return None;
        }
        match *mvt {
            Movement::WholeLine => {
                let start = self.start_of_line();
                let end = self.end_of_line();
                if start == end {
                    None
                } else {
                    Some(self.buf[start..self.pos].to_owned())
                }
            }
            Movement::BeginningOfLine => {
                let start = self.start_of_line();
                if self.pos == start {
                    None
                } else {
                    Some(self.buf[start..self.pos].to_owned())
                }
            }
            Movement::ViFirstPrint => {
                if self.pos == 0 {
                    None
                } else {
                    self.next_word_pos(0, At::Start, Word::Big, 1)
                        .map(|pos| self.buf[pos..self.pos].to_owned())
                }
            }
            Movement::EndOfLine => {
                let end = self.end_of_line();
                if self.pos == end {
                    None
                } else {
                    Some(self.buf[self.pos..end].to_owned())
                }
            }
            Movement::EndOfBuffer => {
                if self.pos == self.buf.len() {
                    None
                } else {
                    Some(self.buf[self.pos..].to_owned())
                }
            }
            Movement::WholeBuffer => {
                if self.buf.is_empty() {
                    None
                } else {
                    Some(self.buf.clone())
                }
            }
            Movement::BeginningOfBuffer => {
                if self.pos == 0 {
                    None
                } else {
                    Some(self.buf[..self.pos].to_owned())
                }
            }
            Movement::BackwardWord(n, word_def) => self
                .prev_word_pos(self.pos, word_def, n)
                .map(|pos| self.buf[pos..self.pos].to_owned()),
            Movement::ForwardWord(n, at, word_def) => self
                .next_word_pos(self.pos, at, word_def, n)
                .map(|pos| self.buf[self.pos..pos].to_owned()),
            Movement::ViCharSearch(n, cs) => {
                let search_result = match cs {
                    CharSearch::ForwardBefore(c) => self.search_char_pos(CharSearch::Forward(c), n),
                    _ => self.search_char_pos(cs, n),
                };
                search_result.map(|pos| match cs {
                    CharSearch::Backward(_) | CharSearch::BackwardAfter(_) => {
                        self.buf[pos..self.pos].to_owned()
                    }
                    CharSearch::ForwardBefore(_) => self.buf[self.pos..pos].to_owned(),
                    CharSearch::Forward(c) => self.buf[self.pos..pos + c.len_utf8()].to_owned(),
                })
            }
            Movement::BackwardChar(n) => self
                .prev_pos(n)
                .map(|pos| self.buf[pos..self.pos].to_owned()),
            Movement::ForwardChar(n) => self
                .next_pos(n)
                .map(|pos| self.buf[self.pos..pos].to_owned()),
            Movement::LineUp(n) => {
                if let Some((start, end)) = self.n_lines_up(n) {
                    Some(self.buf[start..end].to_owned())
                } else {
                    None
                }
            }
            Movement::LineDown(n) => {
                if let Some((start, end)) = self.n_lines_down(n) {
                    Some(self.buf[start..end].to_owned())
                } else {
                    None
                }
            }
        }
    }

    /// Kill range specified by `mvt`.
    pub fn kill<D: DeleteListener>(&mut self, mvt: &Movement, dl: &mut D) -> bool {
        let notify = !matches!(*mvt, Movement::ForwardChar(_) | Movement::BackwardChar(_));
        if notify {
            dl.start_killing();
        }
        let killed = match *mvt {
            Movement::ForwardChar(n) => {
                // Delete (forward) `n` characters at point.
                self.delete(n, dl).is_some()
            }
            Movement::BackwardChar(n) => {
                // Delete `n` characters backward.
                self.backspace(n, dl)
            }
            Movement::EndOfLine => {
                // Kill the text from point to the end of the line.
                self.kill_line(dl)
            }
            Movement::WholeLine => {
                self.move_home();
                self.kill_line(dl)
            }
            Movement::BeginningOfLine => {
                // Kill backward from point to the beginning of the line.
                self.discard_line(dl)
            }
            Movement::BackwardWord(n, word_def) => {
                // kill `n` words backward (until start of word)
                self.delete_prev_word(word_def, n, dl)
            }
            Movement::ForwardWord(n, at, word_def) => {
                // kill `n` words forward (until start/end of word)
                self.delete_word(at, word_def, n, dl)
            }
            Movement::ViCharSearch(n, cs) => self.delete_to(cs, n, dl),
            Movement::LineUp(n) => {
                if let Some((start, end)) = self.n_lines_up(n) {
                    self.delete_range(start..end, dl);
                    true
                } else {
                    false
                }
            }
            Movement::LineDown(n) => {
                if let Some((start, end)) = self.n_lines_down(n) {
                    self.delete_range(start..end, dl);
                    true
                } else {
                    false
                }
            }
            Movement::ViFirstPrint => {
                false // TODO
            }
            Movement::EndOfBuffer => {
                // Kill the text from point to the end of the buffer.
                self.kill_buffer(dl)
            }
            Movement::BeginningOfBuffer => {
                // Kill backward from point to the beginning of the buffer.
                self.discard_buffer(dl)
            }
            Movement::WholeBuffer => {
                self.move_buffer_start();
                self.kill_buffer(dl)
            }
        };
        if notify {
            dl.stop_killing();
        }
        killed
    }

    /// Indent range specified by `mvt`.
    pub fn indent<C: ChangeListener>(
        &mut self,
        mvt: &Movement,
        amount: usize,
        dedent: bool,
        cl: &mut C,
    ) -> bool {
        let pair = match *mvt {
            // All inline operators are the same: indent current line
            Movement::WholeLine
            | Movement::BeginningOfLine
            | Movement::ViFirstPrint
            | Movement::EndOfLine
            | Movement::BackwardChar(..)
            | Movement::ForwardChar(..)
            | Movement::ViCharSearch(..) => Some((self.pos, self.pos)),
            Movement::EndOfBuffer => Some((self.pos, self.buf.len())),
            Movement::WholeBuffer => Some((0, self.buf.len())),
            Movement::BeginningOfBuffer => Some((0, self.pos)),
            Movement::BackwardWord(n, word_def) => self
                .prev_word_pos(self.pos, word_def, n)
                .map(|pos| (pos, self.pos)),
            Movement::ForwardWord(n, at, word_def) => self
                .next_word_pos(self.pos, at, word_def, n)
                .map(|pos| (self.pos, pos)),
            Movement::LineUp(n) => self.n_lines_up(n),
            Movement::LineDown(n) => self.n_lines_down(n),
        };
        let (start, end) = pair.unwrap_or((self.pos, self.pos));
        let start = self.buf[..start].rfind('\n').map_or(0, |pos| pos + 1);
        let end = self.buf[end..]
            .rfind('\n')
            .map_or_else(|| self.buf.len(), |pos| end + pos);
        let mut index = start;
        if dedent {
            for line in self.buf[start..end].to_string().split('\n') {
                let max = line.len() - line.trim_start().len();
                let deleting = min(max, amount);
                self.drain(index..index + deleting, Direction::default(), cl);
                if self.pos >= index {
                    if self.pos.saturating_sub(index) < deleting {
                        // don't wrap into the previous line
                        self.pos = index;
                    } else {
                        self.pos -= deleting;
                    }
                }
                index += line.len() + 1 - deleting;
            }
        } else {
            for line in self.buf[start..end].to_string().split('\n') {
                for off in (0..amount).step_by(INDENT.len()) {
                    self.insert_str(index, &INDENT[..min(amount - off, INDENT.len())], cl);
                }
                if self.pos >= index {
                    self.pos += amount;
                }
                index += amount + line.len() + 1;
            }
        }
        true
    }
}

impl Deref for LineBuffer {
    type Target = str;

    fn deref(&self) -> &str {
        self.as_str()
    }
}

fn is_start_of_word(word_def: Word, previous: &str, grapheme: &str) -> bool {
    (!is_word_char(word_def, previous) && is_word_char(word_def, grapheme))
        || (word_def == Word::Vi && !is_other_char(previous) && is_other_char(grapheme))
}
fn is_end_of_word(word_def: Word, grapheme: &str, next: &str) -> bool {
    (!is_word_char(word_def, next) && is_word_char(word_def, grapheme))
        || (word_def == Word::Vi && !is_other_char(next) && is_other_char(grapheme))
}

fn is_word_char(word_def: Word, grapheme: &str) -> bool {
    match word_def {
        Word::Emacs => grapheme.chars().all(char::is_alphanumeric),
        Word::Vi => is_vi_word_char(grapheme),
        Word::Big => !grapheme.chars().any(char::is_whitespace),
    }
}
fn is_vi_word_char(grapheme: &str) -> bool {
    grapheme.chars().all(char::is_alphanumeric) || grapheme == "_"
}
fn is_other_char(grapheme: &str) -> bool {
    !(grapheme.chars().any(char::is_whitespace) || is_vi_word_char(grapheme))
}

#[cfg(test)]
mod test {
    use super::{
        ChangeListener, DeleteListener, Direction, LineBuffer, NoListener, WordAction, MAX_LINE,
    };
    use crate::keymap::{At, CharSearch, Word};

    struct Listener {
        deleted_str: Option<String>,
    }

    impl Listener {
        fn new() -> Listener {
            Listener { deleted_str: None }
        }

        fn assert_deleted_str_eq(&self, expected: &str) {
            let actual = self.deleted_str.as_ref().expect("no deleted string");
            assert_eq!(expected, actual)
        }
    }

    impl DeleteListener for Listener {
        fn delete(&mut self, _: usize, string: &str, _: Direction) {
            self.deleted_str = Some(string.to_owned());
        }
    }
    impl ChangeListener for Listener {
        fn insert_char(&mut self, _: usize, _: char) {}

        fn insert_str(&mut self, _: usize, _: &str) {}

        fn replace(&mut self, _: usize, _: &str, _: &str) {}
    }

    #[test]
    fn next_pos() {
        let s = LineBuffer::init("ö̲g̈", 0);
        assert_eq!(7, s.len());
        let pos = s.next_pos(1);
        assert_eq!(Some(4), pos);

        let s = LineBuffer::init("ö̲g̈", 4);
        let pos = s.next_pos(1);
        assert_eq!(Some(7), pos);
    }

    #[test]
    fn prev_pos() {
        let s = LineBuffer::init("ö̲g̈", 4);
        assert_eq!(7, s.len());
        let pos = s.prev_pos(1);
        assert_eq!(Some(0), pos);

        let s = LineBuffer::init("ö̲g̈", 7);
        let pos = s.prev_pos(1);
        assert_eq!(Some(4), pos);
    }

    #[test]
    fn insert() {
        let mut s = LineBuffer::with_capacity(MAX_LINE);
        let push = s.insert('α', 1, &mut NoListener).unwrap();
        assert_eq!("α", s.buf);
        assert_eq!(2, s.pos);
        assert!(push);

        let push = s.insert('ß', 1, &mut NoListener).unwrap();
        assert_eq!("αß", s.buf);
        assert_eq!(4, s.pos);
        assert!(push);

        s.pos = 0;
        let push = s.insert('γ', 1, &mut NoListener).unwrap();
        assert_eq!("γαß", s.buf);
        assert_eq!(2, s.pos);
        assert!(!push);
    }

    #[test]
    fn yank_after() {
        let mut s = LineBuffer::init("αß", 2);
        s.move_forward(1);
        let ok = s.yank("γδε", 1, &mut NoListener);
        assert_eq!(Some(true), ok);
        assert_eq!("αßγδε", s.buf);
        assert_eq!(10, s.pos);
    }

    #[test]
    fn yank_before() {
        let mut s = LineBuffer::init("αε", 2);
        let ok = s.yank("ßγδ", 1, &mut NoListener);
        assert_eq!(Some(false), ok);
        assert_eq!("αßγδε", s.buf);
        assert_eq!(8, s.pos);
    }

    #[test]
    fn moves() {
        let mut s = LineBuffer::init("αß", 4);
        let ok = s.move_backward(1);
        assert_eq!("αß", s.buf);
        assert_eq!(2, s.pos);
        assert!(ok);

        let ok = s.move_forward(1);
        assert_eq!("αß", s.buf);
        assert_eq!(4, s.pos);
        assert!(ok);

        let ok = s.move_home();
        assert_eq!("αß", s.buf);
        assert_eq!(0, s.pos);
        assert!(ok);

        let ok = s.move_end();
        assert_eq!("αß", s.buf);
        assert_eq!(4, s.pos);
        assert!(ok);
    }

    #[test]
    fn move_home_end_multiline() {
        let text = "αa\nsdf ßc\nasdf";
        let mut s = LineBuffer::init(text, 7);
        let ok = s.move_home();
        assert_eq!(text, s.buf);
        assert_eq!(4, s.pos);
        assert!(ok);

        let ok = s.move_home();
        assert_eq!(text, s.buf);
        assert_eq!(4, s.pos);
        assert!(!ok);

        let ok = s.move_end();
        assert_eq!(text, s.buf);
        assert_eq!(11, s.pos);
        assert!(ok);

        let ok = s.move_end();
        assert_eq!(text, s.buf);
        assert_eq!(11, s.pos);
        assert!(!ok);
    }

    #[test]
    fn move_buffer_multiline() {
        let text = "αa\nsdf ßc\nasdf";
        let mut s = LineBuffer::init(text, 7);
        let ok = s.move_buffer_start();
        assert_eq!(text, s.buf);
        assert_eq!(0, s.pos);
        assert!(ok);

        let ok = s.move_buffer_start();
        assert_eq!(text, s.buf);
        assert_eq!(0, s.pos);
        assert!(!ok);

        let ok = s.move_buffer_end();
        assert_eq!(text, s.buf);
        assert_eq!(text.len(), s.pos);
        assert!(ok);

        let ok = s.move_buffer_end();
        assert_eq!(text, s.buf);
        assert_eq!(text.len(), s.pos);
        assert!(!ok);
    }

    #[test]
    fn move_grapheme() {
        let mut s = LineBuffer::init("ag̈", 4);
        assert_eq!(4, s.len());
        let ok = s.move_backward(1);
        assert!(ok);
        assert_eq!(1, s.pos);

        let ok = s.move_forward(1);
        assert!(ok);
        assert_eq!(4, s.pos);
    }

    #[test]
    fn delete() {
        let mut cl = Listener::new();
        let mut s = LineBuffer::init("αß", 2);
        let chars = s.delete(1, &mut cl);
        assert_eq!("α", s.buf);
        assert_eq!(2, s.pos);
        assert_eq!(Some("ß".to_owned()), chars);

        let ok = s.backspace(1, &mut cl);
        assert_eq!("", s.buf);
        assert_eq!(0, s.pos);
        assert!(ok);
        cl.assert_deleted_str_eq("α");
    }

    #[test]
    fn kill() {
        let mut cl = Listener::new();
        let mut s = LineBuffer::init("αßγδε", 6);
        let ok = s.kill_line(&mut cl);
        assert_eq!("αßγ", s.buf);
        assert_eq!(6, s.pos);
        assert!(ok);
        cl.assert_deleted_str_eq("δε");

        s.pos = 4;
        let ok = s.discard_line(&mut cl);
        assert_eq!("γ", s.buf);
        assert_eq!(0, s.pos);
        assert!(ok);
        cl.assert_deleted_str_eq("αß");
    }

    #[test]
    fn kill_multiline() {
        let mut cl = Listener::new();
        let mut s = LineBuffer::init("αß\nγδ 12\nε f4", 7);

        let ok = s.kill_line(&mut cl);
        assert_eq!("αß\nγ\nε f4", s.buf);
        assert_eq!(7, s.pos);
        assert!(ok);
        cl.assert_deleted_str_eq("δ 12");

        let ok = s.kill_line(&mut cl);
        assert_eq!("αß\nγε f4", s.buf);
        assert_eq!(7, s.pos);
        assert!(ok);
        cl.assert_deleted_str_eq("\n");

        let ok = s.kill_line(&mut cl);
        assert_eq!("αß\nγ", s.buf);
        assert_eq!(7, s.pos);
        assert!(ok);
        cl.assert_deleted_str_eq("ε f4");

        let ok = s.kill_line(&mut cl);
        assert_eq!(7, s.pos);
        assert!(!ok);
    }

    #[test]
    fn discard_multiline() {
        let mut cl = Listener::new();
        let mut s = LineBuffer::init("αß\nc γδε", 9);

        let ok = s.discard_line(&mut cl);
        assert_eq!("αß\nδε", s.buf);
        assert_eq!(5, s.pos);
        assert!(ok);
        cl.assert_deleted_str_eq("c γ");

        let ok = s.discard_line(&mut cl);
        assert_eq!("αßδε", s.buf);
        assert_eq!(4, s.pos);
        assert!(ok);
        cl.assert_deleted_str_eq("\n");

        let ok = s.discard_line(&mut cl);
        assert_eq!("δε", s.buf);
        assert_eq!(0, s.pos);
        assert!(ok);
        cl.assert_deleted_str_eq("αß");

        let ok = s.discard_line(&mut cl);
        assert_eq!(0, s.pos);
        assert!(!ok);
    }

    #[test]
    fn transpose() {
        let mut s = LineBuffer::init("aßc", 1);
        let ok = s.transpose_chars(&mut NoListener);
        assert_eq!("ßac", s.buf);
        assert_eq!(3, s.pos);
        assert!(ok);

        s.buf = String::from("aßc");
        s.pos = 3;
        let ok = s.transpose_chars(&mut NoListener);
        assert_eq!("acß", s.buf);
        assert_eq!(4, s.pos);
        assert!(ok);

        s.buf = String::from("aßc");
        s.pos = 4;
        let ok = s.transpose_chars(&mut NoListener);
        assert_eq!("acß", s.buf);
        assert_eq!(4, s.pos);
        assert!(ok);
    }

    #[test]
    fn move_to_prev_word() {
        let mut s = LineBuffer::init("a ß  c", 6); // before 'c'
        let ok = s.move_to_prev_word(Word::Emacs, 1);
        assert_eq!("a ß  c", s.buf);
        assert_eq!(2, s.pos); // before 'ß'
        assert!(ok);

        assert!(s.move_end()); // after 'c'
        assert_eq!(7, s.pos);
        let ok = s.move_to_prev_word(Word::Emacs, 1);
        assert!(ok);
        assert_eq!(6, s.pos); // before 'c'

        let ok = s.move_to_prev_word(Word::Emacs, 2);
        assert!(ok);
        assert_eq!(0, s.pos);
    }

    #[test]
    fn move_to_prev_vi_word() {
        let mut s = LineBuffer::init("alpha ,beta/rho; mu", 19);
        let ok = s.move_to_prev_word(Word::Vi, 1);
        assert!(ok);
        assert_eq!(17, s.pos);
        let ok = s.move_to_prev_word(Word::Vi, 1);
        assert!(ok);
        assert_eq!(15, s.pos);
        let ok = s.move_to_prev_word(Word::Vi, 1);
        assert!(ok);
        assert_eq!(12, s.pos);
        let ok = s.move_to_prev_word(Word::Vi, 1);
        assert!(ok);
        assert_eq!(11, s.pos);
        let ok = s.move_to_prev_word(Word::Vi, 1);
        assert!(ok);
        assert_eq!(7, s.pos);
        let ok = s.move_to_prev_word(Word::Vi, 1);
        assert!(ok);
        assert_eq!(6, s.pos);
        let ok = s.move_to_prev_word(Word::Vi, 1);
        assert!(ok);
        assert_eq!(0, s.pos);
        let ok = s.move_to_prev_word(Word::Vi, 1);
        assert!(!ok);
    }

    #[test]
    fn move_to_prev_big_word() {
        let mut s = LineBuffer::init("alpha ,beta/rho; mu", 19);
        let ok = s.move_to_prev_word(Word::Big, 1);
        assert!(ok);
        assert_eq!(17, s.pos);
        let ok = s.move_to_prev_word(Word::Big, 1);
        assert!(ok);
        assert_eq!(6, s.pos);
        let ok = s.move_to_prev_word(Word::Big, 1);
        assert!(ok);
        assert_eq!(0, s.pos);
        let ok = s.move_to_prev_word(Word::Big, 1);
        assert!(!ok);
    }

    #[test]
    fn move_to_forward() {
        let mut s = LineBuffer::init("αßγδε", 2);
        let ok = s.move_to(CharSearch::ForwardBefore('ε'), 1);
        assert!(ok);
        assert_eq!(6, s.pos);

        let mut s = LineBuffer::init("αßγδε", 2);
        let ok = s.move_to(CharSearch::Forward('ε'), 1);
        assert!(ok);
        assert_eq!(8, s.pos);

        let mut s = LineBuffer::init("αßγδε", 2);
        let ok = s.move_to(CharSearch::Forward('ε'), 10);
        assert!(ok);
        assert_eq!(8, s.pos);
    }

    #[test]
    fn move_to_backward() {
        let mut s = LineBuffer::init("αßγδε", 8);
        let ok = s.move_to(CharSearch::BackwardAfter('ß'), 1);
        assert!(ok);
        assert_eq!(4, s.pos);

        let mut s = LineBuffer::init("αßγδε", 8);
        let ok = s.move_to(CharSearch::Backward('ß'), 1);
        assert!(ok);
        assert_eq!(2, s.pos);
    }

    #[test]
    fn delete_prev_word() {
        let mut cl = Listener::new();
        let mut s = LineBuffer::init("a ß  c", 6);
        let ok = s.delete_prev_word(Word::Big, 1, &mut cl);
        assert_eq!("a c", s.buf);
        assert_eq!(2, s.pos);
        assert!(ok);
        cl.assert_deleted_str_eq("ß  ");
    }

    #[test]
    fn move_to_next_word() {
        let mut s = LineBuffer::init("a ß  c", 1); // after 'a'
        let ok = s.move_to_next_word(At::AfterEnd, Word::Emacs, 1);
        assert_eq!("a ß  c", s.buf);
        assert!(ok);
        assert_eq!(4, s.pos); // after 'ß'

        let ok = s.move_to_next_word(At::AfterEnd, Word::Emacs, 1);
        assert!(ok);
        assert_eq!(7, s.pos); // after 'c'

        s.move_home();
        let ok = s.move_to_next_word(At::AfterEnd, Word::Emacs, 1);
        assert!(ok);
        assert_eq!(1, s.pos); // after 'a'

        let ok = s.move_to_next_word(At::AfterEnd, Word::Emacs, 2);
        assert!(ok);
        assert_eq!(7, s.pos); // after 'c'
    }

    #[test]
    fn move_to_end_of_word() {
        let mut s = LineBuffer::init("a ßeta  c", 1);
        let ok = s.move_to_next_word(At::BeforeEnd, Word::Vi, 1);
        assert_eq!("a ßeta  c", s.buf);
        assert_eq!(6, s.pos);
        assert!(ok);
    }

    #[test]
    fn move_to_end_of_vi_word() {
        let mut s = LineBuffer::init("alpha ,beta/rho; mu", 0);
        let ok = s.move_to_next_word(At::BeforeEnd, Word::Vi, 1);
        assert!(ok);
        assert_eq!(4, s.pos);
        let ok = s.move_to_next_word(At::BeforeEnd, Word::Vi, 1);
        assert!(ok);
        assert_eq!(6, s.pos);
        let ok = s.move_to_next_word(At::BeforeEnd, Word::Vi, 1);
        assert!(ok);
        assert_eq!(10, s.pos);
        let ok = s.move_to_next_word(At::BeforeEnd, Word::Vi, 1);
        assert!(ok);
        assert_eq!(11, s.pos);
        let ok = s.move_to_next_word(At::BeforeEnd, Word::Vi, 1);
        assert!(ok);
        assert_eq!(14, s.pos);
        let ok = s.move_to_next_word(At::BeforeEnd, Word::Vi, 1);
        assert!(ok);
        assert_eq!(15, s.pos);
        let ok = s.move_to_next_word(At::BeforeEnd, Word::Vi, 1);
        assert!(ok);
        assert_eq!(18, s.pos);
        let ok = s.move_to_next_word(At::BeforeEnd, Word::Vi, 1);
        assert!(!ok);
    }

    #[test]
    fn move_to_end_of_big_word() {
        let mut s = LineBuffer::init("alpha ,beta/rho; mu", 0);
        let ok = s.move_to_next_word(At::BeforeEnd, Word::Big, 1);
        assert!(ok);
        assert_eq!(4, s.pos);
        let ok = s.move_to_next_word(At::BeforeEnd, Word::Big, 1);
        assert!(ok);
        assert_eq!(15, s.pos);
        let ok = s.move_to_next_word(At::BeforeEnd, Word::Big, 1);
        assert!(ok);
        assert_eq!(18, s.pos);
        let ok = s.move_to_next_word(At::BeforeEnd, Word::Big, 1);
        assert!(!ok);
    }

    #[test]
    fn move_to_start_of_word() {
        let mut s = LineBuffer::init("a ß  c", 2);
        let ok = s.move_to_next_word(At::Start, Word::Emacs, 1);
        assert_eq!("a ß  c", s.buf);
        assert_eq!(6, s.pos);
        assert!(ok);
    }

    #[test]
    fn move_to_start_of_vi_word() {
        let mut s = LineBuffer::init("alpha ,beta/rho; mu", 0);
        let ok = s.move_to_next_word(At::Start, Word::Vi, 1);
        assert!(ok);
        assert_eq!(6, s.pos);
        let ok = s.move_to_next_word(At::Start, Word::Vi, 1);
        assert!(ok);
        assert_eq!(7, s.pos);
        let ok = s.move_to_next_word(At::Start, Word::Vi, 1);
        assert!(ok);
        assert_eq!(11, s.pos);
        let ok = s.move_to_next_word(At::Start, Word::Vi, 1);
        assert!(ok);
        assert_eq!(12, s.pos);
        let ok = s.move_to_next_word(At::Start, Word::Vi, 1);
        assert!(ok);
        assert_eq!(15, s.pos);
        let ok = s.move_to_next_word(At::Start, Word::Vi, 1);
        assert!(ok);
        assert_eq!(17, s.pos);
        let ok = s.move_to_next_word(At::Start, Word::Vi, 1);
        assert!(ok);
        assert_eq!(18, s.pos);
        let ok = s.move_to_next_word(At::Start, Word::Vi, 1);
        assert!(!ok);
    }

    #[test]
    fn move_to_start_of_big_word() {
        let mut s = LineBuffer::init("alpha ,beta/rho; mu", 0);
        let ok = s.move_to_next_word(At::Start, Word::Big, 1);
        assert!(ok);
        assert_eq!(6, s.pos);
        let ok = s.move_to_next_word(At::Start, Word::Big, 1);
        assert!(ok);
        assert_eq!(17, s.pos);
        let ok = s.move_to_next_word(At::Start, Word::Big, 1);
        assert!(ok);
        assert_eq!(18, s.pos);
        let ok = s.move_to_next_word(At::Start, Word::Big, 1);
        assert!(!ok);
    }

    #[test]
    fn delete_word() {
        let mut cl = Listener::new();
        let mut s = LineBuffer::init("a ß  c", 1);
        let ok = s.delete_word(At::AfterEnd, Word::Emacs, 1, &mut cl);
        assert_eq!("a  c", s.buf);
        assert_eq!(1, s.pos);
        assert!(ok);
        cl.assert_deleted_str_eq(" ß");

        let mut s = LineBuffer::init("test", 0);
        let ok = s.delete_word(At::AfterEnd, Word::Vi, 1, &mut cl);
        assert_eq!("", s.buf);
        assert_eq!(0, s.pos);
        assert!(ok);
        cl.assert_deleted_str_eq("test");
    }

    #[test]
    fn delete_til_start_of_word() {
        let mut cl = Listener::new();
        let mut s = LineBuffer::init("a ß  c", 2);
        let ok = s.delete_word(At::Start, Word::Emacs, 1, &mut cl);
        assert_eq!("a c", s.buf);
        assert_eq!(2, s.pos);
        assert!(ok);
        cl.assert_deleted_str_eq("ß  ");
    }

    #[test]
    fn delete_to_forward() {
        let mut cl = Listener::new();
        let mut s = LineBuffer::init("αßγδε", 2);
        let ok = s.delete_to(CharSearch::ForwardBefore('ε'), 1, &mut cl);
        assert!(ok);
        cl.assert_deleted_str_eq("ßγδ");
        assert_eq!("αε", s.buf);
        assert_eq!(2, s.pos);

        let mut s = LineBuffer::init("αßγδε", 2);
        let ok = s.delete_to(CharSearch::Forward('ε'), 1, &mut cl);
        assert!(ok);
        cl.assert_deleted_str_eq("ßγδε");
        assert_eq!("α", s.buf);
        assert_eq!(2, s.pos);
    }

    #[test]
    fn delete_to_backward() {
        let mut cl = Listener::new();
        let mut s = LineBuffer::init("αßγδε", 8);
        let ok = s.delete_to(CharSearch::BackwardAfter('α'), 1, &mut cl);
        assert!(ok);
        cl.assert_deleted_str_eq("ßγδ");
        assert_eq!("αε", s.buf);
        assert_eq!(2, s.pos);

        let mut s = LineBuffer::init("αßγδε", 8);
        let ok = s.delete_to(CharSearch::Backward('ß'), 1, &mut cl);
        assert!(ok);
        cl.assert_deleted_str_eq("ßγδ");
        assert_eq!("αε", s.buf);
        assert_eq!(2, s.pos);
    }

    #[test]
    fn edit_word() {
        let mut s = LineBuffer::init("a ßeta  c", 1);
        assert!(s.edit_word(WordAction::Uppercase, &mut NoListener));
        assert_eq!("a SSETA  c", s.buf);
        assert_eq!(7, s.pos);

        let mut s = LineBuffer::init("a ßetA  c", 1);
        assert!(s.edit_word(WordAction::Lowercase, &mut NoListener));
        assert_eq!("a ßeta  c", s.buf);
        assert_eq!(7, s.pos);

        let mut s = LineBuffer::init("a ßETA  c", 1);
        assert!(s.edit_word(WordAction::Capitalize, &mut NoListener));
        assert_eq!("a SSeta  c", s.buf);
        assert_eq!(7, s.pos);

        let mut s = LineBuffer::init("test", 1);
        assert!(s.edit_word(WordAction::Capitalize, &mut NoListener));
        assert_eq!("tEst", s.buf);
        assert_eq!(4, s.pos);
    }

    #[test]
    fn transpose_words() {
        let mut s = LineBuffer::init("ßeta / δelta__", 15);
        assert!(s.transpose_words(1, &mut NoListener));
        assert_eq!("δelta__ / ßeta", s.buf);
        assert_eq!(16, s.pos);

        let mut s = LineBuffer::init("ßeta / δelta", 14);
        assert!(s.transpose_words(1, &mut NoListener));
        assert_eq!("δelta / ßeta", s.buf);
        assert_eq!(14, s.pos);

        let mut s = LineBuffer::init(" / δelta", 8);
        assert!(!s.transpose_words(1, &mut NoListener));

        let mut s = LineBuffer::init("ßeta / __", 9);
        assert!(!s.transpose_words(1, &mut NoListener));
    }

    #[test]
    fn move_by_line() {
        let text = "aa123\nsdf bc\nasdf";
        let mut s = LineBuffer::init(text, 14);
        // move up
        let ok = s.move_to_line_up(1);
        assert_eq!(7, s.pos);
        assert!(ok);

        let ok = s.move_to_line_up(1);
        assert_eq!(1, s.pos);
        assert!(ok);

        let ok = s.move_to_line_up(1);
        assert_eq!(1, s.pos);
        assert!(!ok);

        // move down
        let ok = s.move_to_line_down(1);
        assert_eq!(7, s.pos);
        assert!(ok);

        let ok = s.move_to_line_down(1);
        assert_eq!(14, s.pos);
        assert!(ok);

        let ok = s.move_to_line_down(1);
        assert_eq!(14, s.pos);
        assert!(!ok);

        // move by multiple steps
        let ok = s.move_to_line_up(2);
        assert_eq!(1, s.pos);
        assert!(ok);

        let ok = s.move_to_line_down(2);
        assert_eq!(14, s.pos);
        assert!(ok);
    }
}<|MERGE_RESOLUTION|>--- conflicted
+++ resolved
@@ -23,15 +23,10 @@
 }
 
 /// Delete (kill) direction
-<<<<<<< HEAD
-#[derive(Debug, Clone, Copy, PartialEq, Eq)]
-pub enum Direction {
-    /// After cursor
-=======
 #[derive(Debug, Default, Clone, Copy, PartialEq, Eq)]
 pub(crate) enum Direction {
+    /// After cursor
     #[default]
->>>>>>> 0b46056f
     Forward,
     /// Before cursor
     Backward,
