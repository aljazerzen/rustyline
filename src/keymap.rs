--- conflicted
+++ resolved
@@ -6,12 +6,8 @@
 
 use super::Result;
 use crate::keys::{KeyCode as K, KeyEvent, KeyEvent as E, Modifiers as M};
-<<<<<<< HEAD
-use crate::tty::{Event, RawReader, Term, Terminal};
-=======
-use crate::tty::{RawReader, Term, Terminal};
+use crate::tty::{self, RawReader, Term, Terminal};
 use crate::{Config, EditMode, Event, EventContext, EventHandler};
->>>>>>> dd0928e4
 
 /// The number of times one command should be repeated.
 pub type RepeatCount = usize;
@@ -383,17 +379,14 @@
     fn is_cursor_at_end(&self) -> bool;
     /// Returns `true` if there is a hint displayed.
     fn has_hint(&self) -> bool;
-<<<<<<< HEAD
-    /// Display `msg` above currently edited line.
-    fn external_print(&mut self, rdr: &mut <Terminal as Term>::Reader, msg: String) -> Result<()>;
-=======
     /// Returns the hint text that is shown after the current cursor position.
     fn hint_text(&self) -> Option<&str>;
     /// currently edited line
     fn line(&self) -> &str;
     /// Current cursor position (byte position)
     fn pos(&self) -> usize;
->>>>>>> dd0928e4
+    /// Display `msg` above currently edited line.
+    fn external_print(&mut self, rdr: &mut <Terminal as Term>::Reader, msg: String) -> Result<()>;
 }
 
 impl InputState {
@@ -430,11 +423,11 @@
             loop {
                 let event = rdr.wait_for_input(single_esc_abort)?;
                 match event {
-                    Event::KeyPress(k) => {
+                    tty::Event::KeyPress(k) => {
                         key = k;
                         break;
                     }
-                    Event::ExternalPrint(msg) => {
+                    tty::Event::ExternalPrint(msg) => {
                         wrt.external_print(rdr, msg)?;
                     }
                 }
