//! Readline for Rust
//!
//! This implementation is based on [Antirez's
//! Linenoise](https://github.com/antirez/linenoise)
//!
//! # Example
//!
//! Usage
//!
//! ```
//! let mut rl = rustyline::Editor::<()>::new();
//! let readline = rl.readline(">> ");
//! match readline {
//!     Ok(line) => println!("Line: {:?}",line),
//!     Err(_)   => println!("No input"),
//! }
//! ```
#![feature(io)]
#![feature(unicode)]
#![allow(unknown_lints)]

extern crate libc;
<<<<<<< HEAD
#[macro_use]
extern crate log;
extern crate std_unicode;
=======
extern crate encode_unicode;
#[macro_use]
extern crate log;
>>>>>>> 15de3486
extern crate unicode_segmentation;
extern crate unicode_width;
#[cfg(unix)]
extern crate nix;
#[cfg(windows)]
extern crate winapi;
#[cfg(windows)]
extern crate kernel32;

pub mod completion;
mod consts;
pub mod error;
pub mod history;
mod keymap;
mod kill_ring;
pub mod line_buffer;
pub mod config;
mod undo;

mod tty;

use std::cell::RefCell;
use std::collections::HashMap;
use std::fmt;
use std::io::{self, Write};
use std::path::Path;
use std::rc::Rc;
use std::result;
<<<<<<< HEAD
use std::rc::Rc;
use unicode_segmentation::UnicodeSegmentation;
use unicode_width::{UnicodeWidthChar, UnicodeWidthStr};

use tty::{Position, RawMode, RawReader, Renderer, Term, Terminal};
=======
use unicode_segmentation::UnicodeSegmentation;
use unicode_width::{UnicodeWidthChar, UnicodeWidthStr};

use tty::{RawMode, RawReader, Terminal, Term};
>>>>>>> 15de3486

use completion::{Completer, longest_common_prefix};
use history::{Direction, History};
use line_buffer::{LineBuffer, MAX_LINE, WordAction};
pub use keymap::{Anchor, At, CharSearch, Cmd, Movement, RepeatCount, Word};
use keymap::EditState;
<<<<<<< HEAD
use kill_ring::{KillRing, Mode};
pub use config::{CompletionType, Config, EditMode, HistoryDuplicates};
use undo::Changeset;
=======
use kill_ring::{Mode, KillRing};
pub use config::{CompletionType, Config, EditMode, HistoryDuplicates};
>>>>>>> 15de3486
pub use consts::KeyPress;

/// The error type for I/O and Linux Syscalls (Errno)
pub type Result<T> = result::Result<T, error::ReadlineError>;

/// Represent the state during line editing.
/// Implement rendering.
struct State<'out, 'prompt> {
    out: &'out mut Renderer,
    prompt: &'prompt str, // Prompt to display
    prompt_size: Position, // Prompt Unicode/visible width and height
    line: LineBuffer, // Edited line buffer
    cursor: Position, // Cursor position (relative to the start of the prompt for `row`)
    old_rows: usize, // Number of rows used so far (from start of prompt to end of input)
    history_index: usize, // The history index we are currently editing
<<<<<<< HEAD
    saved_line_for_history: LineBuffer, // Current edited line before history browsing
    byte_buffer: [u8; 4],
    edit_state: EditState,
    changes: Rc<RefCell<Changeset>>,
}

impl<'out, 'prompt> State<'out, 'prompt> {
    fn new(
        out: &'out mut Renderer,
        config: &Config,
        prompt: &'prompt str,
        history_index: usize,
        custom_bindings: Rc<RefCell<HashMap<KeyPress, Cmd>>>,
    ) -> State<'out, 'prompt> {
=======
    snapshot: LineBuffer, // Current edited line before history browsing/completion
    term: Terminal, // terminal
    edit_state: EditState,
}

#[derive(Copy, Clone, Debug, Default)]
struct Position {
    col: usize,
    row: usize,
}

impl<'out, 'prompt> State<'out, 'prompt> {
    fn new(out: &'out mut Write,
           term: Terminal,
           config: &Config,
           prompt: &'prompt str,
           history_index: usize,
           custom_bindings: Rc<RefCell<HashMap<KeyPress, Cmd>>>)
           -> State<'out, 'prompt> {
>>>>>>> 15de3486
        let capacity = MAX_LINE;
        let prompt_size = out.calculate_position(prompt, Position::default());
        State {
            out: out,
            prompt: prompt,
            prompt_size: prompt_size,
            line: LineBuffer::with_capacity(capacity),
            cursor: prompt_size,
            old_rows: prompt_size.row,
            history_index: history_index,
<<<<<<< HEAD
            saved_line_for_history: LineBuffer::with_capacity(capacity),
            byte_buffer: [0; 4],
            edit_state: EditState::new(config, custom_bindings),
            changes: Rc::new(RefCell::new(Changeset::new())),
=======
            snapshot: LineBuffer::with_capacity(capacity),
            term: term,
            edit_state: EditState::new(config, custom_bindings),
        }
    }

    fn next_cmd<R: RawReader>(&mut self, rdr: &mut R) -> Result<Cmd> {
        loop {
            let rc = self.edit_state.next_cmd(rdr);
            if rc.is_err() && self.term.sigwinch() {
                self.update_columns();
                try!(self.refresh_line());
                continue;
            }
            return rc;
>>>>>>> 15de3486
        }
    }

    fn next_cmd<R: RawReader>(&mut self, rdr: &mut R) -> Result<Cmd> {
        loop {
            let rc = self.edit_state.next_cmd(rdr);
            if rc.is_err() && self.out.sigwinch() {
                self.out.update_size();
                try!(self.refresh_line());
                continue;
            }
            return rc;
        }
    }

    fn backup(&mut self) {
        self.saved_line_for_history.update(
            self.line.as_str(),
            self.line.pos(),
        );
    }
    fn restore(&mut self) {
        self.line.update(
            self.saved_line_for_history.as_str(),
            self.saved_line_for_history.pos(),
        );
    }

    fn move_cursor(&mut self) -> Result<()> {
        // calculate the desired position of the cursor
        let cursor = self.out.calculate_position(
            &self.line[..self.line.pos()],
            self.prompt_size,
        );
        if self.cursor == cursor {
            return Ok(());
        }
        try!(self.out.move_cursor(self.cursor, cursor));
        self.cursor = cursor;
        Ok(())
    }

    /// Rewrite the currently edited line accordingly to the buffer content,
    /// cursor position, and number of columns of the terminal.
    fn refresh_line(&mut self) -> Result<()> {
        let prompt_size = self.prompt_size;
        self.refresh(self.prompt, prompt_size)
    }

    fn refresh_prompt_and_line(&mut self, prompt: &str) -> Result<()> {
        let prompt_size = self.out.calculate_position(prompt, Position::default());
        self.refresh(prompt, prompt_size)
    }

    fn refresh(&mut self, prompt: &str, prompt_size: Position) -> Result<()> {
<<<<<<< HEAD
        let (cursor, end_pos) = try!(self.out.refresh_line(
            prompt,
            prompt_size,
            &self.line,
            self.cursor.row,
            self.old_rows,
        ));
=======
        // calculate the position of the end of the input line
        let end_pos = calculate_position(&self.line, prompt_size, self.cols);
        // calculate the desired position of the cursor
        let cursor = calculate_position(&self.line[..self.line.pos()], prompt_size, self.cols);

        // position at the start of the prompt, clear to end of previous input
        let mut info = try!(self.term.get_console_screen_buffer_info());
        info.dwCursorPosition.X = 0;
        info.dwCursorPosition.Y -= self.cursor.row as i16;
        try!(self.term
                 .set_console_cursor_position(info.dwCursorPosition));
        let mut _count = 0;
        try!(self.term
                 .fill_console_output_character((info.dwSize.X * (self.old_rows as i16 + 1)) as
                                                u32,
                                                info.dwCursorPosition));
        let mut ab = String::new();
        // display the prompt
        ab.push_str(prompt); // TODO handle ansi escape code (SetConsoleTextAttribute)
        // display the input line
        ab.push_str(&self.line);
        try!(write_and_flush(self.out, ab.as_bytes()));

        // position the cursor
        let mut info = try!(self.term.get_console_screen_buffer_info());
        info.dwCursorPosition.X = cursor.col as i16;
        info.dwCursorPosition.Y -= (end_pos.row - cursor.row) as i16;
        try!(self.term
                 .set_console_cursor_position(info.dwCursorPosition));
>>>>>>> 15de3486

        self.cursor = cursor;
        self.old_rows = end_pos.row;
        Ok(())
    }
}

impl<'out, 'prompt> fmt::Debug for State<'out, 'prompt> {
    fn fmt(&self, f: &mut fmt::Formatter) -> fmt::Result {
        f.debug_struct("State")
            .field("prompt", &self.prompt)
            .field("prompt_size", &self.prompt_size)
            .field("buf", &self.line)
            .field("cursor", &self.cursor)
            .field("cols", &self.out.get_columns())
            .field("old_rows", &self.old_rows)
            .field("history_index", &self.history_index)
            .field("saved_line_for_history", &self.saved_line_for_history)
            .finish()
    }
}

<<<<<<< HEAD
=======
fn write_and_flush(w: &mut Write, buf: &[u8]) -> Result<()> {
    try!(w.write_all(buf));
    try!(w.flush());
    Ok(())
}

/// Beep, used for completion when there is nothing to complete or when all
/// the choices were already shown.
fn beep() -> Result<()> {
    write_and_flush(&mut io::stderr(), b"\x07") // TODO bell-style
}

/// Calculate the number of columns and rows used to display `s` on a `cols` width terminal
/// starting at `orig`.
/// Control characters are treated as having zero width.
/// Characters with 2 column width are correctly handled (not splitted).
#[allow(if_same_then_else)]
fn calculate_position(s: &str, orig: Position, cols: usize) -> Position {
    let mut pos = orig;
    let mut esc_seq = 0;
    for c in s.chars() {
        let cw = if esc_seq == 1 {
            if c == '[' {
                // CSI
                esc_seq = 2;
            } else {
                // two-character sequence
                esc_seq = 0;
            }
            None
        } else if esc_seq == 2 {
            if c == ';' || (c >= '0' && c <= '9') {
            } else if c == 'm' {
                // last
                esc_seq = 0;
            } else {
                // not supported
                esc_seq = 0;
            }
            None
        } else if c == '\x1b' {
            esc_seq = 1;
            None
        } else if c == '\n' {
            pos.col = 0;
            pos.row += 1;
            None
        } else {
            c.width()
        };
        if let Some(cw) = cw {
            pos.col += cw;
            if pos.col > cols {
                pos.row += 1;
                pos.col = cw;
            }
        }
    }
    if pos.col == cols {
        pos.col = 0;
        pos.row += 1;
    }
    pos
}

>>>>>>> 15de3486
/// Insert the character `ch` at cursor current position.
fn edit_insert(s: &mut State, ch: char, n: RepeatCount) -> Result<()> {
    if let Some(push) = s.line.insert(ch, n) {
        if push {
<<<<<<< HEAD
            if n == 1 && s.cursor.col + ch.width().unwrap_or(0) < s.out.get_columns() {
=======
            if n == 1 && s.cursor.col + ch.width().unwrap_or(0) < s.cols {
>>>>>>> 15de3486
                // Avoid a full update of the line in the trivial case.
                let cursor = s.out.calculate_position(
                    &s.line[..s.line.pos()],
                    s.prompt_size,
                );
                s.cursor = cursor;
                let bits = ch.encode_utf8(&mut s.byte_buffer);
                let bits = bits.as_bytes();
                s.out.write_and_flush(bits)
            } else {
                s.refresh_line()
            }
        } else {
            s.refresh_line()
        }
    } else {
        Ok(())
    }
}

/// Replace a single (or n) character(s) under the cursor (Vi mode)
fn edit_replace_char(s: &mut State, ch: char, n: RepeatCount) -> Result<()> {
<<<<<<< HEAD
    s.changes.borrow_mut().begin();
    let succeed = if let Some(chars) = s.line.delete(n) {
        let count = chars.graphemes(true).count();
        s.line.insert(ch, count);
        s.line.move_backward(1);
        true
    } else {
        false
    };
    s.changes.borrow_mut().end();
    if succeed { s.refresh_line() } else { Ok(()) }
}

/// Overwrite the character under the cursor (Vi mode)
fn edit_overwrite_char(s: &mut State, ch: char) -> Result<()> {
    if let Some(end) = s.line.next_pos(1) {
        {
            let text = ch.encode_utf8(&mut s.byte_buffer);
            let start = s.line.pos();
            s.line.replace(start..end, text);
        }
=======
    if let Some(chars) = s.line.delete(n) {
        let count = chars.graphemes(true).count();
        s.line.insert(ch, count);
        s.line.move_backward(1);
>>>>>>> 15de3486
        s.refresh_line()
    } else {
        Ok(())
    }
}

// Yank/paste `text` at current position.
fn edit_yank(s: &mut State, text: &str, anchor: Anchor, n: RepeatCount) -> Result<()> {
    if let Anchor::After = anchor {
        s.line.move_forward(1);
    }
    if s.line.yank(text, n).is_some() {
        if !s.edit_state.is_emacs_mode() {
            s.line.move_backward(1);
        }
        s.refresh_line()
    } else {
        Ok(())
    }
}

// Delete previously yanked text and yank/paste `text` at current position.
fn edit_yank_pop(s: &mut State, yank_size: usize, text: &str) -> Result<()> {
    s.changes.borrow_mut().begin();
    s.line.yank_pop(yank_size, text);
<<<<<<< HEAD
    let result = edit_yank(s, text, Anchor::Before, 1);
    s.changes.borrow_mut().end();
    result
=======
    edit_yank(s, text, Anchor::Before, 1)
>>>>>>> 15de3486
}

/// Move cursor on the left.
fn edit_move_backward(s: &mut State, n: RepeatCount) -> Result<()> {
    if s.line.move_backward(n) {
<<<<<<< HEAD
        s.move_cursor()
=======
        s.refresh_line()
>>>>>>> 15de3486
    } else {
        Ok(())
    }
}

/// Move cursor on the right.
fn edit_move_forward(s: &mut State, n: RepeatCount) -> Result<()> {
    if s.line.move_forward(n) {
<<<<<<< HEAD
        s.move_cursor()
=======
        s.refresh_line()
>>>>>>> 15de3486
    } else {
        Ok(())
    }
}

/// Move cursor to the start of the line.
fn edit_move_home(s: &mut State) -> Result<()> {
    if s.line.move_home() {
        s.move_cursor()
    } else {
        Ok(())
    }
}

/// Move cursor to the end of the line.
fn edit_move_end(s: &mut State) -> Result<()> {
    if s.line.move_end() {
        s.move_cursor()
    } else {
        Ok(())
    }
}

/// Delete the character at the right of the cursor without altering the cursor
/// position. Basically this is what happens with the "Delete" keyboard key.
fn edit_delete(s: &mut State, n: RepeatCount) -> Result<()> {
    if s.line.delete(n).is_some() {
        s.refresh_line()
    } else {
        Ok(())
    }
}

/// Backspace implementation.
fn edit_backspace(s: &mut State, n: RepeatCount) -> Result<()> {
<<<<<<< HEAD
    if s.line.backspace(n) {
=======
    if s.line.backspace(n).is_some() {
>>>>>>> 15de3486
        s.refresh_line()
    } else {
        Ok(())
    }
}

/// Kill the text from point to the end of the line.
fn edit_kill_line(s: &mut State) -> Result<()> {
    if s.line.kill_line() {
        s.refresh_line()
    } else {
        Ok(())
    }
}

/// Kill backward from point to the beginning of the line.
fn edit_discard_line(s: &mut State) -> Result<()> {
    if s.line.discard_line() {
        s.refresh_line()
    } else {
        Ok(())
    }
}

/// Exchange the char before cursor with the character at cursor.
fn edit_transpose_chars(s: &mut State) -> Result<()> {
    s.changes.borrow_mut().begin();
    let succeed = s.line.transpose_chars();
    s.changes.borrow_mut().end();
    if succeed { s.refresh_line() } else { Ok(()) }
}

fn edit_move_to_prev_word(s: &mut State, word_def: Word, n: RepeatCount) -> Result<()> {
    if s.line.move_to_prev_word(word_def, n) {
<<<<<<< HEAD
        s.move_cursor()
=======
        s.refresh_line()
>>>>>>> 15de3486
    } else {
        Ok(())
    }
}

/// Delete the previous word, maintaining the cursor at the start of the
/// current word.
<<<<<<< HEAD
fn edit_delete_prev_word(s: &mut State, word_def: Word, n: RepeatCount) -> Result<()> {
    if s.line.delete_prev_word(word_def, n) {
        s.refresh_line()
=======
fn edit_delete_prev_word(s: &mut State, word_def: Word, n: RepeatCount) -> Result<Option<String>> {
    if let Some(text) = s.line.delete_prev_word(word_def, n) {
        try!(s.refresh_line());
        Ok(Some(text))
>>>>>>> 15de3486
    } else {
        Ok(())
    }
}

fn edit_move_to_next_word(s: &mut State, at: At, word_def: Word, n: RepeatCount) -> Result<()> {
    if s.line.move_to_next_word(at, word_def, n) {
<<<<<<< HEAD
        s.move_cursor()
=======
        s.refresh_line()
    } else {
        Ok(())
    }
}

fn edit_move_to(s: &mut State, cs: CharSearch, n: RepeatCount) -> Result<()> {
    if s.line.move_to(cs, n) {
        s.refresh_line()
>>>>>>> 15de3486
    } else {
        Ok(())
    }
}

<<<<<<< HEAD
fn edit_move_to(s: &mut State, cs: CharSearch, n: RepeatCount) -> Result<()> {
    if s.line.move_to(cs, n) {
        s.move_cursor()
=======
/// Kill from the cursor to the end of the current word, or, if between words, to the end of the next word.
fn edit_delete_word(s: &mut State,
                    at: At,
                    word_def: Word,
                    n: RepeatCount)
                    -> Result<Option<String>> {
    if let Some(text) = s.line.delete_word(at, word_def, n) {
        try!(s.refresh_line());
        Ok(Some(text))
    } else {
        Ok(None)
    }
}

fn edit_delete_to(s: &mut State, cs: CharSearch, n: RepeatCount) -> Result<Option<String>> {
    if let Some(text) = s.line.delete_to(cs, n) {
        try!(s.refresh_line());
        Ok(Some(text))
>>>>>>> 15de3486
    } else {
        Ok(())
    }
}

/// Kill from the cursor to the end of the current word, or, if between words,
/// to the end of the next word.
fn edit_delete_word(s: &mut State, at: At, word_def: Word, n: RepeatCount) -> Result<()> {
    if s.line.delete_word(at, word_def, n) {
        s.refresh_line()
    } else {
        Ok(())
    }
}

<<<<<<< HEAD
fn edit_delete_to(s: &mut State, cs: CharSearch, n: RepeatCount) -> Result<()> {
    if s.line.delete_to(cs, n) {
=======
fn edit_transpose_words(s: &mut State, n: RepeatCount) -> Result<()> {
    if s.line.transpose_words(n) {
>>>>>>> 15de3486
        s.refresh_line()
    } else {
        Ok(())
    }
}

fn edit_word(s: &mut State, a: WordAction) -> Result<()> {
    s.changes.borrow_mut().begin();
    let succeed = s.line.edit_word(a);
    s.changes.borrow_mut().end();
    if succeed { s.refresh_line() } else { Ok(()) }
}

fn edit_transpose_words(s: &mut State, n: RepeatCount) -> Result<()> {
    s.changes.borrow_mut().begin();
    let succeed = s.line.transpose_words(n);
    s.changes.borrow_mut().end();
    if succeed { s.refresh_line() } else { Ok(()) }
}

/// Substitute the currently edited line with the next or previous history
/// entry.
fn edit_history_next(s: &mut State, history: &History, prev: bool) -> Result<()> {
    if history.is_empty() {
        return Ok(());
    }
    if s.history_index == history.len() {
        if prev {
            // Save the current edited line before overwriting it
            s.backup();
        } else {
            return Ok(());
        }
    } else if s.history_index == 0 && prev {
        return Ok(());
    }
    if prev {
        s.history_index -= 1;
    } else {
        s.history_index += 1;
    }
    if s.history_index < history.len() {
        let buf = history.get(s.history_index).unwrap();
        s.changes.borrow_mut().begin();
        s.line.update(buf, buf.len());
        s.changes.borrow_mut().end();
    } else {
        // Restore current edited line
        s.restore();
    }
    s.refresh_line()
}

<<<<<<< HEAD
// Non-incremental, anchored search
fn edit_history_search(s: &mut State, history: &History, dir: Direction) -> Result<()> {
    if history.is_empty() {
        return s.out.beep();
    }
    if s.history_index == history.len() && dir == Direction::Forward {
        return s.out.beep();
    } else if s.history_index == 0 && dir == Direction::Reverse {
        return s.out.beep();
=======
fn edit_history_search(s: &mut State, history: &History, dir: Direction) -> Result<()> {
    if history.is_empty() {
        return beep();
    }
    if s.history_index == history.len() && dir == Direction::Forward {
        return beep();
    } else if s.history_index == 0 && dir == Direction::Reverse {
        return beep();
>>>>>>> 15de3486
    }
    if dir == Direction::Reverse {
        s.history_index -= 1;
    } else {
        s.history_index += 1;
    }
    if let Some(history_index) =
<<<<<<< HEAD
        history.starts_with(&s.line.as_str()[..s.line.pos()], s.history_index, dir)
    {
        s.history_index = history_index;
        let buf = history.get(history_index).unwrap();
        s.changes.borrow_mut().begin();
        s.line.update(buf, buf.len());
        s.changes.borrow_mut().end();
        s.refresh_line()
    } else {
        s.out.beep()
=======
        history.starts_with(&s.line.as_str()[..s.line.pos()], s.history_index, dir) {
        s.history_index = history_index;
        let buf = history.get(history_index).unwrap();
        s.line.update(buf, buf.len());
        s.refresh_line()
    } else {
        beep()
>>>>>>> 15de3486
    }
}

/// Substitute the currently edited line with the first/last history entry.
fn edit_history(s: &mut State, history: &History, first: bool) -> Result<()> {
    if history.is_empty() {
        return Ok(());
    }
    if s.history_index == history.len() {
        if first {
            // Save the current edited line before overwriting it
            s.backup();
        } else {
            return Ok(());
        }
    } else if s.history_index == 0 && first {
        return Ok(());
    }
    if first {
        s.history_index = 0;
        let buf = history.get(s.history_index).unwrap();
        s.changes.borrow_mut().begin();
        s.line.update(buf, buf.len());
        s.changes.borrow_mut().end();
    } else {
        s.history_index = history.len();
        // Restore current edited line
        s.restore();
    }
    s.refresh_line()
}

/// Completes the line/word
<<<<<<< HEAD
fn complete_line<R: RawReader>(
    rdr: &mut R,
    s: &mut State,
    completer: &Completer,
    config: &Config,
) -> Result<Option<Cmd>> {
=======
fn complete_line<R: RawReader>(rdr: &mut R,
                               s: &mut State,
                               completer: &Completer,
                               config: &Config)
                               -> Result<Option<Cmd>> {
>>>>>>> 15de3486
    // get a list of completions
    let (start, candidates) = try!(completer.complete(&s.line, s.line.pos()));
    // if no completions, we are done
    if candidates.is_empty() {
        try!(s.out.beep());
        Ok(None)
    } else if CompletionType::Circular == config.completion_type() {
<<<<<<< HEAD
        let mark = s.changes.borrow_mut().begin();
        // Save the current edited line before overwriting it
        let backup = s.line.as_str().to_owned();
        let backup_pos = s.line.pos();
=======
        // Save the current edited line before to overwrite it
        s.backup();
>>>>>>> 15de3486
        let mut cmd;
        let mut i = 0;
        loop {
            // Show completion or original buffer
            if i < candidates.len() {
                completer.update(&mut s.line, start, &candidates[i]);
                try!(s.refresh_line());
            } else {
                // Restore current edited line
                s.line.update(&backup, backup_pos);
                try!(s.refresh_line());
            }

            cmd = try!(s.next_cmd(rdr));
            match cmd {
                Cmd::Complete => {
                    i = (i + 1) % (candidates.len() + 1); // Circular
                    if i == candidates.len() {
                        try!(s.out.beep());
                    }
                }
                Cmd::Abort => {
                    // Re-show original buffer
                    if i < candidates.len() {
                        s.line.update(&backup, backup_pos);
                        try!(s.refresh_line());
                    }
                    s.changes.borrow_mut().truncate(mark);
                    return Ok(None);
                }
                _ => {
                    s.changes.borrow_mut().end();
                    break;
                }
            }
        }
        Ok(Some(cmd))
    } else if CompletionType::List == config.completion_type() {
        // beep if ambiguous
        if candidates.len() > 1 {
            try!(s.out.beep());
        }
        if let Some(lcp) = longest_common_prefix(&candidates) {
            // if we can extend the item, extend it and return to main loop
            if lcp.len() > s.line.pos() - start {
                completer.update(&mut s.line, start, lcp);
                try!(s.refresh_line());
                return Ok(None);
            }
        }
        // we can't complete any further, wait for second tab
        let mut cmd = try!(s.next_cmd(rdr));
        // if any character other than tab, pass it to the main loop
        if cmd != Cmd::Complete {
            return Ok(Some(cmd));
        }
        // move cursor to EOL to avoid overwriting the command line
        let save_pos = s.line.pos();
        try!(edit_move_end(s));
        s.line.set_pos(save_pos);
        // we got a second tab, maybe show list of possible completions
        let show_completions = if candidates.len() > config.completion_prompt_limit() {
            let msg = format!("\nDisplay all {} possibilities? (y or n)", candidates.len());
            try!(s.out.write_and_flush(msg.as_bytes()));
            s.old_rows += 1;
            while cmd != Cmd::SelfInsert(1, 'y') && cmd != Cmd::SelfInsert(1, 'Y') &&
<<<<<<< HEAD
                cmd != Cmd::SelfInsert(1, 'n') &&
                cmd != Cmd::SelfInsert(1, 'N') &&
                cmd != Cmd::Kill(Movement::BackwardChar(1))
            {
=======
                  cmd != Cmd::SelfInsert(1, 'n') &&
                  cmd != Cmd::SelfInsert(1, 'N') &&
                  cmd != Cmd::Kill(Movement::BackwardChar(1)) {
>>>>>>> 15de3486
                cmd = try!(s.next_cmd(rdr));
            }
            match cmd {
                Cmd::SelfInsert(1, 'y') |
                Cmd::SelfInsert(1, 'Y') => true,
                _ => false,
            }
        } else {
            true
        };
        if show_completions {
            page_completions(rdr, s, &candidates)
        } else {
            try!(s.refresh_line());
            Ok(None)
        }
    } else {
        Ok(None)
    }
}

<<<<<<< HEAD
fn page_completions<R: RawReader>(
    rdr: &mut R,
    s: &mut State,
    candidates: &[String],
) -> Result<Option<Cmd>> {
    use std::cmp;

    let min_col_pad = 2;
    let cols = s.out.get_columns();
    let max_width = cmp::min(
        cols,
        candidates
            .into_iter()
            .map(|s| s.as_str().width())
            .max()
            .unwrap() + min_col_pad,
    );
    let num_cols = cols / max_width;

    let mut pause_row = s.out.get_rows() - 1;
=======
fn page_completions<R: RawReader>(rdr: &mut R,
                                  s: &mut State,
                                  candidates: &[String])
                                  -> Result<Option<Cmd>> {
    use std::cmp;

    let min_col_pad = 2;
    let max_width = cmp::min(s.cols,
                             candidates
                                 .into_iter()
                                 .map(|s| s.as_str().width())
                                 .max()
                                 .unwrap() + min_col_pad);
    let num_cols = s.cols / max_width;

    let mut pause_row = s.term.get_rows() - 1;
>>>>>>> 15de3486
    let num_rows = (candidates.len() + num_cols - 1) / num_cols;
    let mut ab = String::new();
    for row in 0..num_rows {
        if row == pause_row {
<<<<<<< HEAD
            try!(s.out.write_and_flush(b"\n--More--"));
            let mut cmd = Cmd::Noop;
            while cmd != Cmd::SelfInsert(1, 'y') && cmd != Cmd::SelfInsert(1, 'Y') &&
                cmd != Cmd::SelfInsert(1, 'n') &&
                cmd != Cmd::SelfInsert(1, 'N') &&
                cmd != Cmd::SelfInsert(1, 'q') &&
                cmd != Cmd::SelfInsert(1, 'Q') &&
                cmd != Cmd::SelfInsert(1, ' ') &&
                cmd != Cmd::Kill(Movement::BackwardChar(1)) &&
                cmd != Cmd::AcceptLine
            {
=======
            try!(write_and_flush(s.out, b"\n--More--"));
            let mut cmd = Cmd::Noop;
            while cmd != Cmd::SelfInsert(1, 'y') && cmd != Cmd::SelfInsert(1_, 'Y') &&
                  cmd != Cmd::SelfInsert(1, 'n') &&
                  cmd != Cmd::SelfInsert(1_, 'N') &&
                  cmd != Cmd::SelfInsert(1, 'q') &&
                  cmd != Cmd::SelfInsert(1, 'Q') &&
                  cmd != Cmd::SelfInsert(1, ' ') &&
                  cmd != Cmd::Kill(Movement::BackwardChar(1)) &&
                  cmd != Cmd::AcceptLine {
>>>>>>> 15de3486
                cmd = try!(s.next_cmd(rdr));
            }
            match cmd {
                Cmd::SelfInsert(1, 'y') |
                Cmd::SelfInsert(1, 'Y') |
                Cmd::SelfInsert(1, ' ') => {
<<<<<<< HEAD
                    pause_row += s.out.get_rows() - 1;
=======
                    pause_row += s.term.get_rows() - 1;
>>>>>>> 15de3486
                }
                Cmd::AcceptLine => {
                    pause_row += 1;
                }
                _ => break,
            }
            try!(s.out.write_and_flush(b"\n"));
        } else {
            try!(s.out.write_and_flush(b"\n"));
        }
        ab.clear();
        for col in 0..num_cols {
            let i = (col * num_rows) + row;
            if i < candidates.len() {
                let candidate = &candidates[i];
                ab.push_str(candidate);
                let width = candidate.as_str().width();
                if ((col + 1) * num_rows) + row < candidates.len() {
                    for _ in width..max_width {
                        ab.push(' ');
                    }
                }
            }
        }
        try!(s.out.write_and_flush(ab.as_bytes()));
    }
    try!(s.out.write_and_flush(b"\n"));
    try!(s.refresh_line());
    Ok(None)
}

/// Incremental search
<<<<<<< HEAD
fn reverse_incremental_search<R: RawReader>(
    rdr: &mut R,
    s: &mut State,
    history: &History,
) -> Result<Option<Cmd>> {
=======
fn reverse_incremental_search<R: RawReader>(rdr: &mut R,
                                            s: &mut State,
                                            history: &History)
                                            -> Result<Option<Cmd>> {
>>>>>>> 15de3486
    if history.is_empty() {
        return Ok(None);
    }
    let mark = s.changes.borrow_mut().begin();
    // Save the current edited line (and cursor position) before overwriting it
    let backup = s.line.as_str().to_owned();
    let backup_pos = s.line.pos();

    let mut search_buf = String::new();
    let mut history_idx = history.len() - 1;
    let mut direction = Direction::Reverse;
    let mut success = true;

    let mut cmd;
    // Display the reverse-i-search prompt and process chars
    loop {
        let prompt = if success {
            format!("(reverse-i-search)`{}': ", search_buf)
        } else {
            format!("(failed reverse-i-search)`{}': ", search_buf)
        };
        try!(s.refresh_prompt_and_line(&prompt));

        cmd = try!(s.next_cmd(rdr));
        if let Cmd::SelfInsert(_, c) = cmd {
            search_buf.push(c);
        } else {
            match cmd {
                Cmd::Kill(Movement::BackwardChar(_)) => {
                    search_buf.pop();
                    continue;
                }
                Cmd::ReverseSearchHistory => {
                    direction = Direction::Reverse;
                    if history_idx > 0 {
                        history_idx -= 1;
                    } else {
                        success = false;
                        continue;
                    }
                }
                Cmd::ForwardSearchHistory => {
                    direction = Direction::Forward;
                    if history_idx < history.len() - 1 {
                        history_idx += 1;
                    } else {
                        success = false;
                        continue;
                    }
                }
                Cmd::Abort => {
                    // Restore current edited line (before search)
                    s.line.update(&backup, backup_pos);
                    try!(s.refresh_line());
                    s.changes.borrow_mut().truncate(mark);
                    return Ok(None);
                }
                _ => break,
            }
        }
        success = match history.search(&search_buf, history_idx, direction) {
            Some(idx) => {
                history_idx = idx;
                let entry = history.get(idx).unwrap();
                let pos = entry.find(&search_buf).unwrap();
                s.line.update(entry, pos);
                true
            }
            _ => false,
        };
    }
<<<<<<< HEAD
    s.changes.borrow_mut().end();
=======
>>>>>>> 15de3486
    Ok(Some(cmd))
}

/// Handles reading and editting the readline buffer.
/// It will also handle special inputs in an appropriate fashion
/// (e.g., C-c will exit readline)
#[allow(let_unit_value)]
fn readline_edit<C: Completer>(
    prompt: &str,
    editor: &mut Editor<C>,
    original_mode: tty::Mode,
) -> Result<String> {
    let completer = editor.completer.as_ref().map(|c| c as &Completer);

    let mut stdout = editor.term.create_writer();
<<<<<<< HEAD

    editor.reset_kill_ring();
    let mut s = State::new(
        &mut stdout,
        &editor.config,
        prompt,
        editor.history.len(),
        editor.custom_bindings.clone(),
    );

    s.line.set_delete_listener(editor.kill_ring.clone());
    s.line.set_change_listener(s.changes.clone());

    try!(s.refresh_line());

    let mut rdr = try!(editor.term.create_reader(&editor.config));
=======

    editor.kill_ring.reset();
    let mut s = State::new(&mut stdout,
                           editor.term.clone(),
                           &editor.config,
                           prompt,
                           editor.history.len(),
                           editor.custom_bindings.clone());
    try!(s.refresh_line());

    let mut rdr = try!(s.term.create_reader(&editor.config));
>>>>>>> 15de3486

    loop {
        let rc = s.next_cmd(&mut rdr);
        let mut cmd = try!(rc);

        if cmd.should_reset_kill_ring() {
<<<<<<< HEAD
            editor.reset_kill_ring();
=======
            editor.kill_ring.reset();
>>>>>>> 15de3486
        }

        // autocomplete
        if cmd == Cmd::Complete && completer.is_some() {
<<<<<<< HEAD
            let next = try!(complete_line(
                &mut rdr,
                &mut s,
                completer.unwrap(),
                &editor.config,
            ));
=======
            let next = try!(complete_line(&mut rdr, &mut s, completer.unwrap(), &editor.config));
>>>>>>> 15de3486
            if next.is_some() {
                cmd = next.unwrap();
            } else {
                continue;
            }
        }

        if let Cmd::SelfInsert(n, c) = cmd {
            try!(edit_insert(&mut s, c, n));
            continue;
        } else if let Cmd::Insert(n, text) = cmd {
            try!(edit_yank(&mut s, &text, Anchor::Before, n));
            continue;
        }

        if cmd == Cmd::ReverseSearchHistory {
            // Search history backward
<<<<<<< HEAD
            let next = try!(reverse_incremental_search(
                &mut rdr,
                &mut s,
                &editor.history,
            ));
=======
            let next = try!(reverse_incremental_search(&mut rdr, &mut s, &editor.history));
>>>>>>> 15de3486
            if next.is_some() {
                cmd = next.unwrap();
            } else {
                continue;
            }
        }

        match cmd {
            Cmd::Move(Movement::BeginningOfLine) => {
                // Move to the beginning of line.
                try!(edit_move_home(&mut s))
            }
            Cmd::Move(Movement::ViFirstPrint) => {
                try!(edit_move_home(&mut s));
                try!(edit_move_to_next_word(&mut s, At::Start, Word::Big, 1))
            }
            Cmd::Move(Movement::BackwardChar(n)) => {
                // Move back a character.
                try!(edit_move_backward(&mut s, n))
            }
            Cmd::Kill(Movement::ForwardChar(n)) => {
                // Delete (forward) one character at point.
                try!(edit_delete(&mut s, n))
            }
            Cmd::Replace(n, c) => {
                try!(edit_replace_char(&mut s, c, n));
<<<<<<< HEAD
            }
            Cmd::Overwrite(c) => {
                try!(edit_overwrite_char(&mut s, c));
=======
>>>>>>> 15de3486
            }
            Cmd::EndOfFile => {
                if !s.edit_state.is_emacs_mode() && !s.line.is_empty() {
                    try!(edit_move_end(&mut s));
                    break;
                } else if s.line.is_empty() {
                    return Err(error::ReadlineError::Eof);
                } else {
                    try!(edit_delete(&mut s, 1))
                }
            }
            Cmd::Move(Movement::EndOfLine) => {
                // Move to the end of line.
                try!(edit_move_end(&mut s))
            }
            Cmd::Move(Movement::ForwardChar(n)) => {
                // Move forward a character.
                try!(edit_move_forward(&mut s, n))
            }
            Cmd::Kill(Movement::BackwardChar(n)) => {
                // Delete one character backward.
                try!(edit_backspace(&mut s, n))
            }
            Cmd::Kill(Movement::EndOfLine) => {
                // Kill the text from point to the end of the line.
                editor.kill_ring.borrow_mut().start_killing();
                try!(edit_kill_line(&mut s));
                editor.kill_ring.borrow_mut().stop_killing();
            }
            Cmd::Kill(Movement::WholeLine) => {
                try!(edit_move_home(&mut s));
                editor.kill_ring.borrow_mut().start_killing();
                try!(edit_kill_line(&mut s));
                editor.kill_ring.borrow_mut().stop_killing();
            }
<<<<<<< HEAD
=======
            Cmd::Kill(Movement::WholeLine) => {
                try!(edit_move_home(&mut s));
                if let Some(text) = try!(edit_kill_line(&mut s)) {
                    editor.kill_ring.kill(&text, Mode::Append)
                }
            }
>>>>>>> 15de3486
            Cmd::ClearScreen => {
                // Clear the screen leaving the current line at the top of the screen.
                try!(s.out.clear_screen());
                try!(s.refresh_line())
            }
            Cmd::NextHistory => {
                // Fetch the next command from the history list.
                try!(edit_history_next(&mut s, &editor.history, false))
            }
            Cmd::PreviousHistory => {
                // Fetch the previous command from the history list.
                try!(edit_history_next(&mut s, &editor.history, true))
            }
            Cmd::HistorySearchBackward => {
<<<<<<< HEAD
                try!(edit_history_search(
                    &mut s,
                    &editor.history,
                    Direction::Reverse,
                ))
            }
            Cmd::HistorySearchForward => {
                try!(edit_history_search(
                    &mut s,
                    &editor.history,
                    Direction::Forward,
                ))
=======
                try!(edit_history_search(&mut s, &editor.history, Direction::Reverse))
            }
            Cmd::HistorySearchForward => {
                try!(edit_history_search(&mut s, &editor.history, Direction::Forward))
>>>>>>> 15de3486
            }
            Cmd::TransposeChars => {
                // Exchange the char before cursor with the character at cursor.
                try!(edit_transpose_chars(&mut s))
            }
            Cmd::Kill(Movement::BeginningOfLine) => {
                // Kill backward from point to the beginning of the line.
                editor.kill_ring.borrow_mut().start_killing();
                try!(edit_discard_line(&mut s));
                editor.kill_ring.borrow_mut().stop_killing();
            }
            #[cfg(unix)]
            Cmd::QuotedInsert => {
                // Quoted insert
                let c = try!(rdr.next_char());
                try!(edit_insert(&mut s, c, 1)) // FIXME
            }
            Cmd::Yank(n, anchor) => {
                // retrieve (yank) last item killed
<<<<<<< HEAD
                if let Some(text) = editor.kill_ring.borrow_mut().yank() {
=======
                if let Some(text) = editor.kill_ring.yank() {
>>>>>>> 15de3486
                    try!(edit_yank(&mut s, text, anchor, n))
                }
            }
            Cmd::ViYankTo(mvt) => {
                if let Some(text) = s.line.copy(mvt) {
<<<<<<< HEAD
                    editor.kill_ring.borrow_mut().kill(&text, Mode::Append)
=======
                    editor.kill_ring.kill(&text, Mode::Append)
>>>>>>> 15de3486
                }
            }
            // TODO CTRL-_ // undo
            Cmd::AcceptLine => {
                // Accept the line regardless of where the cursor is.
                try!(edit_move_end(&mut s));
                break;
            }
            Cmd::Kill(Movement::BackwardWord(n, word_def)) => {
                // kill one word backward (until start of word)
<<<<<<< HEAD
                editor.kill_ring.borrow_mut().start_killing();
                try!(edit_delete_prev_word(&mut s, word_def, n));
                editor.kill_ring.borrow_mut().stop_killing();
=======
                if let Some(text) = try!(edit_delete_prev_word(&mut s, word_def, n)) {
                    editor.kill_ring.kill(&text, Mode::Prepend)
                }
>>>>>>> 15de3486
            }
            Cmd::BeginningOfHistory => {
                // move to first entry in history
                try!(edit_history(&mut s, &editor.history, true))
            }
            Cmd::EndOfHistory => {
                // move to last entry in history
                try!(edit_history(&mut s, &editor.history, false))
            }
            Cmd::Move(Movement::BackwardWord(n, word_def)) => {
                // move backwards one word
                try!(edit_move_to_prev_word(&mut s, word_def, n))
            }
            Cmd::CapitalizeWord => {
                // capitalize word after point
                try!(edit_word(&mut s, WordAction::CAPITALIZE))
            }
            Cmd::Kill(Movement::ForwardWord(n, at, word_def)) => {
                // kill one word forward (until start/end of word)
<<<<<<< HEAD
                editor.kill_ring.borrow_mut().start_killing();
                try!(edit_delete_word(&mut s, at, word_def, n));
                editor.kill_ring.borrow_mut().stop_killing();
=======
                if let Some(text) = try!(edit_delete_word(&mut s, at, word_def, n)) {
                    editor.kill_ring.kill(&text, Mode::Append)
                }
>>>>>>> 15de3486
            }
            Cmd::Move(Movement::ForwardWord(n, at, word_def)) => {
                // move forwards one word
                try!(edit_move_to_next_word(&mut s, at, word_def, n))
            }
            Cmd::DowncaseWord => {
                // lowercase word after point
                try!(edit_word(&mut s, WordAction::LOWERCASE))
            }
            Cmd::TransposeWords(n) => {
                // transpose words
                try!(edit_transpose_words(&mut s, n))
            }
            Cmd::UpcaseWord => {
                // uppercase word after point
                try!(edit_word(&mut s, WordAction::UPPERCASE))
            }
            Cmd::YankPop => {
                // yank-pop
                if let Some((yank_size, text)) = editor.kill_ring.borrow_mut().yank_pop() {
                    try!(edit_yank_pop(&mut s, yank_size, text))
                }
            }
            Cmd::Move(Movement::ViCharSearch(n, cs)) => try!(edit_move_to(&mut s, cs, n)),
            Cmd::Kill(Movement::ViCharSearch(n, cs)) => {
<<<<<<< HEAD
                editor.kill_ring.borrow_mut().start_killing();
                try!(edit_delete_to(&mut s, cs, n));
                editor.kill_ring.borrow_mut().stop_killing();
            }
            Cmd::Undo => {
                s.line.remove_change_listener();
                if s.changes.borrow_mut().undo(&mut s.line) {
                    try!(s.refresh_line());
                }
                s.line.set_change_listener(s.changes.clone());
            }
            Cmd::Interrupt => {
                return Err(error::ReadlineError::Interrupted);
            }
            #[cfg(unix)]
            Cmd::Suspend => {
                try!(original_mode.disable_raw_mode());
                try!(tty::suspend());
                try!(editor.term.enable_raw_mode()); // TODO original_mode may have changed
                try!(s.refresh_line());
                continue;
            }
=======
                if let Some(text) = try!(edit_delete_to(&mut s, cs, n)) {
                    editor.kill_ring.kill(&text, Mode::Append)
                }
            }
            Cmd::Interrupt => {
                return Err(error::ReadlineError::Interrupted);
            }
            #[cfg(unix)]
            Cmd::Suspend => {
                try!(original_mode.disable_raw_mode());
                try!(tty::suspend());
                try!(s.term.enable_raw_mode()); // TODO original_mode may have changed
                try!(s.refresh_line());
                continue;
            }
>>>>>>> 15de3486
            Cmd::Noop => {}
            _ => {
                // Ignore the character typed.
            }
        }
    }
    Ok(s.line.into_string())
}

struct Guard(tty::Mode);

#[allow(unused_must_use)]
impl Drop for Guard {
    fn drop(&mut self) {
        let Guard(mode) = *self;
        mode.disable_raw_mode();
    }
}

/// Readline method that will enable RAW mode, call the `readline_edit()`
/// method and disable raw mode
fn readline_raw<C: Completer>(prompt: &str, editor: &mut Editor<C>) -> Result<String> {
    let original_mode = try!(editor.term.enable_raw_mode());
    let guard = Guard(original_mode);
    let user_input = readline_edit(prompt, editor, original_mode);
    drop(guard); // try!(disable_raw_mode(original_mode));
    println!("");
    user_input
}

fn readline_direct() -> Result<String> {
    let mut line = String::new();
    if try!(io::stdin().read_line(&mut line)) > 0 {
        Ok(line)
    } else {
        Err(error::ReadlineError::Eof)
    }
}

/// Line editor
pub struct Editor<C: Completer> {
    term: Terminal,
    history: History,
    completer: Option<C>,
    kill_ring: Rc<RefCell<KillRing>>,
    config: Config,
    custom_bindings: Rc<RefCell<HashMap<KeyPress, Cmd>>>,
}

impl<C: Completer> Editor<C> {
    pub fn new() -> Editor<C> {
        Self::with_config(Config::default())
    }

    pub fn with_config(config: Config) -> Editor<C> {
        let term = Terminal::new();
        Editor {
            term: term,
            history: History::with_config(config),
            completer: None,
            kill_ring: Rc::new(RefCell::new(KillRing::new(60))),
            config: config,
            custom_bindings: Rc::new(RefCell::new(HashMap::new())),
        }
    }

    /// This method will read a line from STDIN and will display a `prompt`
    pub fn readline(&mut self, prompt: &str) -> Result<String> {
        if self.term.is_unsupported() {
            debug!(target: "rustyline", "unsupported terminal");
            // Write prompt and flush it to stdout
            let mut stdout = io::stdout();
            try!(stdout.write_all(prompt.as_bytes()));
            try!(stdout.flush());

            readline_direct()
        } else if !self.term.is_stdin_tty() {
            debug!(target: "rustyline", "stdin is not a tty");
            // Not a tty: read from file / pipe.
            readline_direct()
        } else {
            readline_raw(prompt, self)
        }
    }

    /// Load the history from the specified file.
    pub fn load_history<P: AsRef<Path> + ?Sized>(&mut self, path: &P) -> Result<()> {
        self.history.load(path)
    }
    /// Save the history in the specified file.
    pub fn save_history<P: AsRef<Path> + ?Sized>(&self, path: &P) -> Result<()> {
        self.history.save(path)
    }
    /// Add a new entry in the history.
    pub fn add_history_entry<S: AsRef<str> + Into<String>>(&mut self, line: S) -> bool {
        self.history.add(line)
    }
    /// Clear history.
    pub fn clear_history(&mut self) {
        self.history.clear()
    }
    /// Return a mutable reference to the history object.
    pub fn get_history(&mut self) -> &mut History {
        &mut self.history
    }
    /// Return an immutable reference to the history object.
    pub fn get_history_const(&self) -> &History {
        &self.history
    }

    /// Register a callback function to be called for tab-completion.
    pub fn set_completer(&mut self, completer: Option<C>) {
        self.completer = completer;
    }

    /// Bind a sequence to a command.
    pub fn bind_sequence(&mut self, key_seq: KeyPress, cmd: Cmd) -> Option<Cmd> {
        self.custom_bindings.borrow_mut().insert(key_seq, cmd)
    }
    /// Remove a binding for the given sequence.
    pub fn unbind_sequence(&mut self, key_seq: KeyPress) -> Option<Cmd> {
        self.custom_bindings.borrow_mut().remove(&key_seq)
    }

    /// ```
    /// let mut rl = rustyline::Editor::<()>::new();
    /// for readline in rl.iter("> ") {
    ///     match readline {
    ///         Ok(line) => {
    ///             println!("Line: {}", line);
    ///         },
    ///         Err(err) => {
    ///             println!("Error: {:?}", err);
    ///             break
    ///         }
    ///     }
    /// }
    /// ```
    pub fn iter<'a>(&'a mut self, prompt: &'a str) -> Iter<C> {
        Iter {
            editor: self,
            prompt: prompt,
        }
    }

    fn reset_kill_ring(&self) {
        self.kill_ring.borrow_mut().reset();
    }
}

impl<C: Completer> fmt::Debug for Editor<C> {
    fn fmt(&self, f: &mut fmt::Formatter) -> fmt::Result {
        f.debug_struct("Editor")
            .field("term", &self.term)
            .field("config", &self.config)
            .finish()
    }
}

/// Edited lines iterator
pub struct Iter<'a, C: Completer>
where
    C: 'a,
{
    editor: &'a mut Editor<C>,
    prompt: &'a str,
}

impl<'a, C: Completer> Iterator for Iter<'a, C> {
    type Item = Result<String>;

    fn next(&mut self) -> Option<Result<String>> {
        let readline = self.editor.readline(self.prompt);
        match readline {
            Ok(l) => {
                self.editor.add_history_entry(l.as_ref()); // TODO Validate
                Some(Ok(l))
            }
            Err(error::ReadlineError::Eof) => None,
            e @ Err(_) => Some(e),
        }
    }
}

#[cfg(test)]
mod test {
    use std::cell::RefCell;
    use std::collections::HashMap;
<<<<<<< HEAD
=======
    use std::io::Write;
>>>>>>> 15de3486
    use std::rc::Rc;
    use line_buffer::LineBuffer;
    use history::History;
    use completion::Completer;
    use config::Config;
    use consts::KeyPress;
    use keymap::{Cmd, EditState};
    use super::{Editor, Position, Result, State};
<<<<<<< HEAD
    use tty::Renderer;
    use undo::Changeset;

    fn init_state<'out>(out: &'out mut Renderer, line: &str, pos: usize) -> State<'out, 'static> {
=======
    use tty::{Terminal, Term};

    fn init_state<'out>(out: &'out mut Write,
                        line: &str,
                        pos: usize,
                        cols: usize)
                        -> State<'out, 'static> {
        let term = Terminal::new();
>>>>>>> 15de3486
        let config = Config::default();
        State {
            out: out,
            prompt: "",
            prompt_size: Position::default(),
            line: LineBuffer::init(line, pos, None),
            cursor: Position::default(),
            old_rows: 0,
            history_index: 0,
<<<<<<< HEAD
            saved_line_for_history: LineBuffer::with_capacity(100),
            byte_buffer: [0; 4],
            edit_state: EditState::new(&config, Rc::new(RefCell::new(HashMap::new()))),
            changes: Rc::new(RefCell::new(Changeset::new())),
=======
            snapshot: LineBuffer::with_capacity(100),
            term: term,
            edit_state: EditState::new(&config, Rc::new(RefCell::new(HashMap::new()))),
>>>>>>> 15de3486
        }
    }

    fn init_editor(keys: &[KeyPress]) -> Editor<()> {
        let mut editor = Editor::<()>::new();
        editor.term.keys.extend(keys.iter().cloned());
        editor
    }

    #[test]
    fn edit_history_next() {
        let mut out = ::std::io::sink();
        let line = "current edited line";
        let mut s = init_state(&mut out, line, 6);
        let mut history = History::new();
        history.add("line0");
        history.add("line1");
        s.history_index = history.len();

        for _ in 0..2 {
            super::edit_history_next(&mut s, &history, false).unwrap();
            assert_eq!(line, s.line.as_str());
        }

        super::edit_history_next(&mut s, &history, true).unwrap();
        assert_eq!(line, s.saved_line_for_history.as_str());
        assert_eq!(1, s.history_index);
        assert_eq!("line1", s.line.as_str());

        for _ in 0..2 {
            super::edit_history_next(&mut s, &history, true).unwrap();
            assert_eq!(line, s.saved_line_for_history.as_str());
            assert_eq!(0, s.history_index);
            assert_eq!("line0", s.line.as_str());
        }

        super::edit_history_next(&mut s, &history, false).unwrap();
        assert_eq!(line, s.saved_line_for_history.as_str());
        assert_eq!(1, s.history_index);
        assert_eq!("line1", s.line.as_str());

        super::edit_history_next(&mut s, &history, false).unwrap();
        // assert_eq!(line, s.saved_line_for_history);
        assert_eq!(2, s.history_index);
        assert_eq!(line, s.line.as_str());
    }

    struct SimpleCompleter;
    impl Completer for SimpleCompleter {
        fn complete(&self, line: &str, _pos: usize) -> Result<(usize, Vec<String>)> {
            Ok((0, vec![line.to_owned() + "t"]))
        }
    }

    #[test]
    fn complete_line() {
        let mut out = ::std::io::sink();
        let mut s = init_state(&mut out, "rus", 3);
        let keys = &[KeyPress::Enter];
        let mut rdr = keys.iter();
        let completer = SimpleCompleter;
        let cmd = super::complete_line(&mut rdr, &mut s, &completer, &Config::default()).unwrap();
        assert_eq!(Some(Cmd::AcceptLine), cmd);
        assert_eq!("rust", s.line.as_str());
        assert_eq!(4, s.line.pos());
    }

    fn assert_line(keys: &[KeyPress], expected_line: &str) {
        let mut editor = init_editor(keys);
        let actual_line = editor.readline(&">>").unwrap();
        assert_eq!(expected_line, actual_line);
    }

    #[test]
    fn delete_key() {
<<<<<<< HEAD
        assert_line(
            &[KeyPress::Char('a'), KeyPress::Delete, KeyPress::Enter],
            "a",
        );
        assert_line(
            &[
                KeyPress::Char('a'),
                KeyPress::Left,
                KeyPress::Delete,
                KeyPress::Enter,
            ],
            "",
        );
=======
        assert_line(&[KeyPress::Char('a'), KeyPress::Delete, KeyPress::Enter],
                    "a");
        assert_line(&[KeyPress::Char('a'),
                      KeyPress::Left,
                      KeyPress::Delete,
                      KeyPress::Enter],
                    "");
>>>>>>> 15de3486
    }

    #[test]
    fn down_key() {
        assert_line(&[KeyPress::Down, KeyPress::Enter], "");
    }

    #[test]
    fn end_key() {
        assert_line(&[KeyPress::End, KeyPress::Enter], "");
    }

    #[test]
    fn home_key() {
        assert_line(&[KeyPress::Home, KeyPress::Enter], "");
    }

    #[test]
    fn left_key() {
        assert_line(&[KeyPress::Left, KeyPress::Enter], "");
    }

    #[test]
    fn meta_backspace_key() {
        assert_line(&[KeyPress::Meta('\x08'), KeyPress::Enter], "");
    }

    #[test]
    fn page_down_key() {
        assert_line(&[KeyPress::PageDown, KeyPress::Enter], "");
    }

    #[test]
    fn page_up_key() {
        assert_line(&[KeyPress::PageUp, KeyPress::Enter], "");
    }

    #[test]
    fn right_key() {
        assert_line(&[KeyPress::Right, KeyPress::Enter], "");
    }

    #[test]
    fn up_key() {
        assert_line(&[KeyPress::Up, KeyPress::Enter], "");
    }

    #[test]
    fn unknown_esc_key() {
        assert_line(&[KeyPress::UnknownEscSeq, KeyPress::Enter], "");
    }
}<|MERGE_RESOLUTION|>--- conflicted
+++ resolved
@@ -20,15 +20,9 @@
 #![allow(unknown_lints)]
 
 extern crate libc;
-<<<<<<< HEAD
 #[macro_use]
 extern crate log;
 extern crate std_unicode;
-=======
-extern crate encode_unicode;
-#[macro_use]
-extern crate log;
->>>>>>> 15de3486
 extern crate unicode_segmentation;
 extern crate unicode_width;
 #[cfg(unix)]
@@ -55,34 +49,21 @@
 use std::fmt;
 use std::io::{self, Write};
 use std::path::Path;
-use std::rc::Rc;
 use std::result;
-<<<<<<< HEAD
 use std::rc::Rc;
 use unicode_segmentation::UnicodeSegmentation;
 use unicode_width::{UnicodeWidthChar, UnicodeWidthStr};
 
 use tty::{Position, RawMode, RawReader, Renderer, Term, Terminal};
-=======
-use unicode_segmentation::UnicodeSegmentation;
-use unicode_width::{UnicodeWidthChar, UnicodeWidthStr};
-
-use tty::{RawMode, RawReader, Terminal, Term};
->>>>>>> 15de3486
 
 use completion::{Completer, longest_common_prefix};
 use history::{Direction, History};
 use line_buffer::{LineBuffer, MAX_LINE, WordAction};
 pub use keymap::{Anchor, At, CharSearch, Cmd, Movement, RepeatCount, Word};
 use keymap::EditState;
-<<<<<<< HEAD
 use kill_ring::{KillRing, Mode};
 pub use config::{CompletionType, Config, EditMode, HistoryDuplicates};
 use undo::Changeset;
-=======
-use kill_ring::{Mode, KillRing};
-pub use config::{CompletionType, Config, EditMode, HistoryDuplicates};
->>>>>>> 15de3486
 pub use consts::KeyPress;
 
 /// The error type for I/O and Linux Syscalls (Errno)
@@ -98,7 +79,6 @@
     cursor: Position, // Cursor position (relative to the start of the prompt for `row`)
     old_rows: usize, // Number of rows used so far (from start of prompt to end of input)
     history_index: usize, // The history index we are currently editing
-<<<<<<< HEAD
     saved_line_for_history: LineBuffer, // Current edited line before history browsing
     byte_buffer: [u8; 4],
     edit_state: EditState,
@@ -113,27 +93,6 @@
         history_index: usize,
         custom_bindings: Rc<RefCell<HashMap<KeyPress, Cmd>>>,
     ) -> State<'out, 'prompt> {
-=======
-    snapshot: LineBuffer, // Current edited line before history browsing/completion
-    term: Terminal, // terminal
-    edit_state: EditState,
-}
-
-#[derive(Copy, Clone, Debug, Default)]
-struct Position {
-    col: usize,
-    row: usize,
-}
-
-impl<'out, 'prompt> State<'out, 'prompt> {
-    fn new(out: &'out mut Write,
-           term: Terminal,
-           config: &Config,
-           prompt: &'prompt str,
-           history_index: usize,
-           custom_bindings: Rc<RefCell<HashMap<KeyPress, Cmd>>>)
-           -> State<'out, 'prompt> {
->>>>>>> 15de3486
         let capacity = MAX_LINE;
         let prompt_size = out.calculate_position(prompt, Position::default());
         State {
@@ -144,28 +103,10 @@
             cursor: prompt_size,
             old_rows: prompt_size.row,
             history_index: history_index,
-<<<<<<< HEAD
             saved_line_for_history: LineBuffer::with_capacity(capacity),
             byte_buffer: [0; 4],
             edit_state: EditState::new(config, custom_bindings),
             changes: Rc::new(RefCell::new(Changeset::new())),
-=======
-            snapshot: LineBuffer::with_capacity(capacity),
-            term: term,
-            edit_state: EditState::new(config, custom_bindings),
-        }
-    }
-
-    fn next_cmd<R: RawReader>(&mut self, rdr: &mut R) -> Result<Cmd> {
-        loop {
-            let rc = self.edit_state.next_cmd(rdr);
-            if rc.is_err() && self.term.sigwinch() {
-                self.update_columns();
-                try!(self.refresh_line());
-                continue;
-            }
-            return rc;
->>>>>>> 15de3486
         }
     }
 
@@ -221,7 +162,6 @@
     }
 
     fn refresh(&mut self, prompt: &str, prompt_size: Position) -> Result<()> {
-<<<<<<< HEAD
         let (cursor, end_pos) = try!(self.out.refresh_line(
             prompt,
             prompt_size,
@@ -229,37 +169,6 @@
             self.cursor.row,
             self.old_rows,
         ));
-=======
-        // calculate the position of the end of the input line
-        let end_pos = calculate_position(&self.line, prompt_size, self.cols);
-        // calculate the desired position of the cursor
-        let cursor = calculate_position(&self.line[..self.line.pos()], prompt_size, self.cols);
-
-        // position at the start of the prompt, clear to end of previous input
-        let mut info = try!(self.term.get_console_screen_buffer_info());
-        info.dwCursorPosition.X = 0;
-        info.dwCursorPosition.Y -= self.cursor.row as i16;
-        try!(self.term
-                 .set_console_cursor_position(info.dwCursorPosition));
-        let mut _count = 0;
-        try!(self.term
-                 .fill_console_output_character((info.dwSize.X * (self.old_rows as i16 + 1)) as
-                                                u32,
-                                                info.dwCursorPosition));
-        let mut ab = String::new();
-        // display the prompt
-        ab.push_str(prompt); // TODO handle ansi escape code (SetConsoleTextAttribute)
-        // display the input line
-        ab.push_str(&self.line);
-        try!(write_and_flush(self.out, ab.as_bytes()));
-
-        // position the cursor
-        let mut info = try!(self.term.get_console_screen_buffer_info());
-        info.dwCursorPosition.X = cursor.col as i16;
-        info.dwCursorPosition.Y -= (end_pos.row - cursor.row) as i16;
-        try!(self.term
-                 .set_console_cursor_position(info.dwCursorPosition));
->>>>>>> 15de3486
 
         self.cursor = cursor;
         self.old_rows = end_pos.row;
@@ -282,83 +191,11 @@
     }
 }
 
-<<<<<<< HEAD
-=======
-fn write_and_flush(w: &mut Write, buf: &[u8]) -> Result<()> {
-    try!(w.write_all(buf));
-    try!(w.flush());
-    Ok(())
-}
-
-/// Beep, used for completion when there is nothing to complete or when all
-/// the choices were already shown.
-fn beep() -> Result<()> {
-    write_and_flush(&mut io::stderr(), b"\x07") // TODO bell-style
-}
-
-/// Calculate the number of columns and rows used to display `s` on a `cols` width terminal
-/// starting at `orig`.
-/// Control characters are treated as having zero width.
-/// Characters with 2 column width are correctly handled (not splitted).
-#[allow(if_same_then_else)]
-fn calculate_position(s: &str, orig: Position, cols: usize) -> Position {
-    let mut pos = orig;
-    let mut esc_seq = 0;
-    for c in s.chars() {
-        let cw = if esc_seq == 1 {
-            if c == '[' {
-                // CSI
-                esc_seq = 2;
-            } else {
-                // two-character sequence
-                esc_seq = 0;
-            }
-            None
-        } else if esc_seq == 2 {
-            if c == ';' || (c >= '0' && c <= '9') {
-            } else if c == 'm' {
-                // last
-                esc_seq = 0;
-            } else {
-                // not supported
-                esc_seq = 0;
-            }
-            None
-        } else if c == '\x1b' {
-            esc_seq = 1;
-            None
-        } else if c == '\n' {
-            pos.col = 0;
-            pos.row += 1;
-            None
-        } else {
-            c.width()
-        };
-        if let Some(cw) = cw {
-            pos.col += cw;
-            if pos.col > cols {
-                pos.row += 1;
-                pos.col = cw;
-            }
-        }
-    }
-    if pos.col == cols {
-        pos.col = 0;
-        pos.row += 1;
-    }
-    pos
-}
-
->>>>>>> 15de3486
 /// Insert the character `ch` at cursor current position.
 fn edit_insert(s: &mut State, ch: char, n: RepeatCount) -> Result<()> {
     if let Some(push) = s.line.insert(ch, n) {
         if push {
-<<<<<<< HEAD
             if n == 1 && s.cursor.col + ch.width().unwrap_or(0) < s.out.get_columns() {
-=======
-            if n == 1 && s.cursor.col + ch.width().unwrap_or(0) < s.cols {
->>>>>>> 15de3486
                 // Avoid a full update of the line in the trivial case.
                 let cursor = s.out.calculate_position(
                     &s.line[..s.line.pos()],
@@ -381,7 +218,6 @@
 
 /// Replace a single (or n) character(s) under the cursor (Vi mode)
 fn edit_replace_char(s: &mut State, ch: char, n: RepeatCount) -> Result<()> {
-<<<<<<< HEAD
     s.changes.borrow_mut().begin();
     let succeed = if let Some(chars) = s.line.delete(n) {
         let count = chars.graphemes(true).count();
@@ -403,12 +239,6 @@
             let start = s.line.pos();
             s.line.replace(start..end, text);
         }
-=======
-    if let Some(chars) = s.line.delete(n) {
-        let count = chars.graphemes(true).count();
-        s.line.insert(ch, count);
-        s.line.move_backward(1);
->>>>>>> 15de3486
         s.refresh_line()
     } else {
         Ok(())
@@ -434,23 +264,15 @@
 fn edit_yank_pop(s: &mut State, yank_size: usize, text: &str) -> Result<()> {
     s.changes.borrow_mut().begin();
     s.line.yank_pop(yank_size, text);
-<<<<<<< HEAD
     let result = edit_yank(s, text, Anchor::Before, 1);
     s.changes.borrow_mut().end();
     result
-=======
-    edit_yank(s, text, Anchor::Before, 1)
->>>>>>> 15de3486
 }
 
 /// Move cursor on the left.
 fn edit_move_backward(s: &mut State, n: RepeatCount) -> Result<()> {
     if s.line.move_backward(n) {
-<<<<<<< HEAD
         s.move_cursor()
-=======
-        s.refresh_line()
->>>>>>> 15de3486
     } else {
         Ok(())
     }
@@ -459,11 +281,7 @@
 /// Move cursor on the right.
 fn edit_move_forward(s: &mut State, n: RepeatCount) -> Result<()> {
     if s.line.move_forward(n) {
-<<<<<<< HEAD
         s.move_cursor()
-=======
-        s.refresh_line()
->>>>>>> 15de3486
     } else {
         Ok(())
     }
@@ -499,11 +317,7 @@
 
 /// Backspace implementation.
 fn edit_backspace(s: &mut State, n: RepeatCount) -> Result<()> {
-<<<<<<< HEAD
     if s.line.backspace(n) {
-=======
-    if s.line.backspace(n).is_some() {
->>>>>>> 15de3486
         s.refresh_line()
     } else {
         Ok(())
@@ -538,11 +352,7 @@
 
 fn edit_move_to_prev_word(s: &mut State, word_def: Word, n: RepeatCount) -> Result<()> {
     if s.line.move_to_prev_word(word_def, n) {
-<<<<<<< HEAD
         s.move_cursor()
-=======
-        s.refresh_line()
->>>>>>> 15de3486
     } else {
         Ok(())
     }
@@ -550,16 +360,9 @@
 
 /// Delete the previous word, maintaining the cursor at the start of the
 /// current word.
-<<<<<<< HEAD
 fn edit_delete_prev_word(s: &mut State, word_def: Word, n: RepeatCount) -> Result<()> {
     if s.line.delete_prev_word(word_def, n) {
         s.refresh_line()
-=======
-fn edit_delete_prev_word(s: &mut State, word_def: Word, n: RepeatCount) -> Result<Option<String>> {
-    if let Some(text) = s.line.delete_prev_word(word_def, n) {
-        try!(s.refresh_line());
-        Ok(Some(text))
->>>>>>> 15de3486
     } else {
         Ok(())
     }
@@ -567,48 +370,15 @@
 
 fn edit_move_to_next_word(s: &mut State, at: At, word_def: Word, n: RepeatCount) -> Result<()> {
     if s.line.move_to_next_word(at, word_def, n) {
-<<<<<<< HEAD
         s.move_cursor()
-=======
-        s.refresh_line()
-    } else {
-        Ok(())
-    }
-}
-
-fn edit_move_to(s: &mut State, cs: CharSearch, n: RepeatCount) -> Result<()> {
-    if s.line.move_to(cs, n) {
-        s.refresh_line()
->>>>>>> 15de3486
-    } else {
-        Ok(())
-    }
-}
-
-<<<<<<< HEAD
+    } else {
+        Ok(())
+    }
+}
+
 fn edit_move_to(s: &mut State, cs: CharSearch, n: RepeatCount) -> Result<()> {
     if s.line.move_to(cs, n) {
         s.move_cursor()
-=======
-/// Kill from the cursor to the end of the current word, or, if between words, to the end of the next word.
-fn edit_delete_word(s: &mut State,
-                    at: At,
-                    word_def: Word,
-                    n: RepeatCount)
-                    -> Result<Option<String>> {
-    if let Some(text) = s.line.delete_word(at, word_def, n) {
-        try!(s.refresh_line());
-        Ok(Some(text))
-    } else {
-        Ok(None)
-    }
-}
-
-fn edit_delete_to(s: &mut State, cs: CharSearch, n: RepeatCount) -> Result<Option<String>> {
-    if let Some(text) = s.line.delete_to(cs, n) {
-        try!(s.refresh_line());
-        Ok(Some(text))
->>>>>>> 15de3486
     } else {
         Ok(())
     }
@@ -624,13 +394,8 @@
     }
 }
 
-<<<<<<< HEAD
 fn edit_delete_to(s: &mut State, cs: CharSearch, n: RepeatCount) -> Result<()> {
     if s.line.delete_to(cs, n) {
-=======
-fn edit_transpose_words(s: &mut State, n: RepeatCount) -> Result<()> {
-    if s.line.transpose_words(n) {
->>>>>>> 15de3486
         s.refresh_line()
     } else {
         Ok(())
@@ -684,7 +449,6 @@
     s.refresh_line()
 }
 
-<<<<<<< HEAD
 // Non-incremental, anchored search
 fn edit_history_search(s: &mut State, history: &History, dir: Direction) -> Result<()> {
     if history.is_empty() {
@@ -694,16 +458,6 @@
         return s.out.beep();
     } else if s.history_index == 0 && dir == Direction::Reverse {
         return s.out.beep();
-=======
-fn edit_history_search(s: &mut State, history: &History, dir: Direction) -> Result<()> {
-    if history.is_empty() {
-        return beep();
-    }
-    if s.history_index == history.len() && dir == Direction::Forward {
-        return beep();
-    } else if s.history_index == 0 && dir == Direction::Reverse {
-        return beep();
->>>>>>> 15de3486
     }
     if dir == Direction::Reverse {
         s.history_index -= 1;
@@ -711,7 +465,6 @@
         s.history_index += 1;
     }
     if let Some(history_index) =
-<<<<<<< HEAD
         history.starts_with(&s.line.as_str()[..s.line.pos()], s.history_index, dir)
     {
         s.history_index = history_index;
@@ -722,15 +475,6 @@
         s.refresh_line()
     } else {
         s.out.beep()
-=======
-        history.starts_with(&s.line.as_str()[..s.line.pos()], s.history_index, dir) {
-        s.history_index = history_index;
-        let buf = history.get(history_index).unwrap();
-        s.line.update(buf, buf.len());
-        s.refresh_line()
-    } else {
-        beep()
->>>>>>> 15de3486
     }
 }
 
@@ -764,20 +508,12 @@
 }
 
 /// Completes the line/word
-<<<<<<< HEAD
 fn complete_line<R: RawReader>(
     rdr: &mut R,
     s: &mut State,
     completer: &Completer,
     config: &Config,
 ) -> Result<Option<Cmd>> {
-=======
-fn complete_line<R: RawReader>(rdr: &mut R,
-                               s: &mut State,
-                               completer: &Completer,
-                               config: &Config)
-                               -> Result<Option<Cmd>> {
->>>>>>> 15de3486
     // get a list of completions
     let (start, candidates) = try!(completer.complete(&s.line, s.line.pos()));
     // if no completions, we are done
@@ -785,15 +521,10 @@
         try!(s.out.beep());
         Ok(None)
     } else if CompletionType::Circular == config.completion_type() {
-<<<<<<< HEAD
         let mark = s.changes.borrow_mut().begin();
         // Save the current edited line before overwriting it
         let backup = s.line.as_str().to_owned();
         let backup_pos = s.line.pos();
-=======
-        // Save the current edited line before to overwrite it
-        s.backup();
->>>>>>> 15de3486
         let mut cmd;
         let mut i = 0;
         loop {
@@ -860,16 +591,10 @@
             try!(s.out.write_and_flush(msg.as_bytes()));
             s.old_rows += 1;
             while cmd != Cmd::SelfInsert(1, 'y') && cmd != Cmd::SelfInsert(1, 'Y') &&
-<<<<<<< HEAD
                 cmd != Cmd::SelfInsert(1, 'n') &&
                 cmd != Cmd::SelfInsert(1, 'N') &&
                 cmd != Cmd::Kill(Movement::BackwardChar(1))
             {
-=======
-                  cmd != Cmd::SelfInsert(1, 'n') &&
-                  cmd != Cmd::SelfInsert(1, 'N') &&
-                  cmd != Cmd::Kill(Movement::BackwardChar(1)) {
->>>>>>> 15de3486
                 cmd = try!(s.next_cmd(rdr));
             }
             match cmd {
@@ -891,7 +616,6 @@
     }
 }
 
-<<<<<<< HEAD
 fn page_completions<R: RawReader>(
     rdr: &mut R,
     s: &mut State,
@@ -912,29 +636,10 @@
     let num_cols = cols / max_width;
 
     let mut pause_row = s.out.get_rows() - 1;
-=======
-fn page_completions<R: RawReader>(rdr: &mut R,
-                                  s: &mut State,
-                                  candidates: &[String])
-                                  -> Result<Option<Cmd>> {
-    use std::cmp;
-
-    let min_col_pad = 2;
-    let max_width = cmp::min(s.cols,
-                             candidates
-                                 .into_iter()
-                                 .map(|s| s.as_str().width())
-                                 .max()
-                                 .unwrap() + min_col_pad);
-    let num_cols = s.cols / max_width;
-
-    let mut pause_row = s.term.get_rows() - 1;
->>>>>>> 15de3486
     let num_rows = (candidates.len() + num_cols - 1) / num_cols;
     let mut ab = String::new();
     for row in 0..num_rows {
         if row == pause_row {
-<<<<<<< HEAD
             try!(s.out.write_and_flush(b"\n--More--"));
             let mut cmd = Cmd::Noop;
             while cmd != Cmd::SelfInsert(1, 'y') && cmd != Cmd::SelfInsert(1, 'Y') &&
@@ -946,29 +651,13 @@
                 cmd != Cmd::Kill(Movement::BackwardChar(1)) &&
                 cmd != Cmd::AcceptLine
             {
-=======
-            try!(write_and_flush(s.out, b"\n--More--"));
-            let mut cmd = Cmd::Noop;
-            while cmd != Cmd::SelfInsert(1, 'y') && cmd != Cmd::SelfInsert(1_, 'Y') &&
-                  cmd != Cmd::SelfInsert(1, 'n') &&
-                  cmd != Cmd::SelfInsert(1_, 'N') &&
-                  cmd != Cmd::SelfInsert(1, 'q') &&
-                  cmd != Cmd::SelfInsert(1, 'Q') &&
-                  cmd != Cmd::SelfInsert(1, ' ') &&
-                  cmd != Cmd::Kill(Movement::BackwardChar(1)) &&
-                  cmd != Cmd::AcceptLine {
->>>>>>> 15de3486
                 cmd = try!(s.next_cmd(rdr));
             }
             match cmd {
                 Cmd::SelfInsert(1, 'y') |
                 Cmd::SelfInsert(1, 'Y') |
                 Cmd::SelfInsert(1, ' ') => {
-<<<<<<< HEAD
                     pause_row += s.out.get_rows() - 1;
-=======
-                    pause_row += s.term.get_rows() - 1;
->>>>>>> 15de3486
                 }
                 Cmd::AcceptLine => {
                     pause_row += 1;
@@ -1001,18 +690,11 @@
 }
 
 /// Incremental search
-<<<<<<< HEAD
 fn reverse_incremental_search<R: RawReader>(
     rdr: &mut R,
     s: &mut State,
     history: &History,
 ) -> Result<Option<Cmd>> {
-=======
-fn reverse_incremental_search<R: RawReader>(rdr: &mut R,
-                                            s: &mut State,
-                                            history: &History)
-                                            -> Result<Option<Cmd>> {
->>>>>>> 15de3486
     if history.is_empty() {
         return Ok(None);
     }
@@ -1084,10 +766,7 @@
             _ => false,
         };
     }
-<<<<<<< HEAD
     s.changes.borrow_mut().end();
-=======
->>>>>>> 15de3486
     Ok(Some(cmd))
 }
 
@@ -1103,7 +782,6 @@
     let completer = editor.completer.as_ref().map(|c| c as &Completer);
 
     let mut stdout = editor.term.create_writer();
-<<<<<<< HEAD
 
     editor.reset_kill_ring();
     let mut s = State::new(
@@ -1120,44 +798,23 @@
     try!(s.refresh_line());
 
     let mut rdr = try!(editor.term.create_reader(&editor.config));
-=======
-
-    editor.kill_ring.reset();
-    let mut s = State::new(&mut stdout,
-                           editor.term.clone(),
-                           &editor.config,
-                           prompt,
-                           editor.history.len(),
-                           editor.custom_bindings.clone());
-    try!(s.refresh_line());
-
-    let mut rdr = try!(s.term.create_reader(&editor.config));
->>>>>>> 15de3486
 
     loop {
         let rc = s.next_cmd(&mut rdr);
         let mut cmd = try!(rc);
 
         if cmd.should_reset_kill_ring() {
-<<<<<<< HEAD
             editor.reset_kill_ring();
-=======
-            editor.kill_ring.reset();
->>>>>>> 15de3486
         }
 
         // autocomplete
         if cmd == Cmd::Complete && completer.is_some() {
-<<<<<<< HEAD
             let next = try!(complete_line(
                 &mut rdr,
                 &mut s,
                 completer.unwrap(),
                 &editor.config,
             ));
-=======
-            let next = try!(complete_line(&mut rdr, &mut s, completer.unwrap(), &editor.config));
->>>>>>> 15de3486
             if next.is_some() {
                 cmd = next.unwrap();
             } else {
@@ -1175,15 +832,11 @@
 
         if cmd == Cmd::ReverseSearchHistory {
             // Search history backward
-<<<<<<< HEAD
             let next = try!(reverse_incremental_search(
                 &mut rdr,
                 &mut s,
                 &editor.history,
             ));
-=======
-            let next = try!(reverse_incremental_search(&mut rdr, &mut s, &editor.history));
->>>>>>> 15de3486
             if next.is_some() {
                 cmd = next.unwrap();
             } else {
@@ -1210,12 +863,9 @@
             }
             Cmd::Replace(n, c) => {
                 try!(edit_replace_char(&mut s, c, n));
-<<<<<<< HEAD
             }
             Cmd::Overwrite(c) => {
                 try!(edit_overwrite_char(&mut s, c));
-=======
->>>>>>> 15de3486
             }
             Cmd::EndOfFile => {
                 if !s.edit_state.is_emacs_mode() && !s.line.is_empty() {
@@ -1251,15 +901,6 @@
                 try!(edit_kill_line(&mut s));
                 editor.kill_ring.borrow_mut().stop_killing();
             }
-<<<<<<< HEAD
-=======
-            Cmd::Kill(Movement::WholeLine) => {
-                try!(edit_move_home(&mut s));
-                if let Some(text) = try!(edit_kill_line(&mut s)) {
-                    editor.kill_ring.kill(&text, Mode::Append)
-                }
-            }
->>>>>>> 15de3486
             Cmd::ClearScreen => {
                 // Clear the screen leaving the current line at the top of the screen.
                 try!(s.out.clear_screen());
@@ -1274,7 +915,6 @@
                 try!(edit_history_next(&mut s, &editor.history, true))
             }
             Cmd::HistorySearchBackward => {
-<<<<<<< HEAD
                 try!(edit_history_search(
                     &mut s,
                     &editor.history,
@@ -1287,12 +927,6 @@
                     &editor.history,
                     Direction::Forward,
                 ))
-=======
-                try!(edit_history_search(&mut s, &editor.history, Direction::Reverse))
-            }
-            Cmd::HistorySearchForward => {
-                try!(edit_history_search(&mut s, &editor.history, Direction::Forward))
->>>>>>> 15de3486
             }
             Cmd::TransposeChars => {
                 // Exchange the char before cursor with the character at cursor.
@@ -1312,21 +946,13 @@
             }
             Cmd::Yank(n, anchor) => {
                 // retrieve (yank) last item killed
-<<<<<<< HEAD
                 if let Some(text) = editor.kill_ring.borrow_mut().yank() {
-=======
-                if let Some(text) = editor.kill_ring.yank() {
->>>>>>> 15de3486
                     try!(edit_yank(&mut s, text, anchor, n))
                 }
             }
             Cmd::ViYankTo(mvt) => {
                 if let Some(text) = s.line.copy(mvt) {
-<<<<<<< HEAD
                     editor.kill_ring.borrow_mut().kill(&text, Mode::Append)
-=======
-                    editor.kill_ring.kill(&text, Mode::Append)
->>>>>>> 15de3486
                 }
             }
             // TODO CTRL-_ // undo
@@ -1337,15 +963,9 @@
             }
             Cmd::Kill(Movement::BackwardWord(n, word_def)) => {
                 // kill one word backward (until start of word)
-<<<<<<< HEAD
                 editor.kill_ring.borrow_mut().start_killing();
                 try!(edit_delete_prev_word(&mut s, word_def, n));
                 editor.kill_ring.borrow_mut().stop_killing();
-=======
-                if let Some(text) = try!(edit_delete_prev_word(&mut s, word_def, n)) {
-                    editor.kill_ring.kill(&text, Mode::Prepend)
-                }
->>>>>>> 15de3486
             }
             Cmd::BeginningOfHistory => {
                 // move to first entry in history
@@ -1365,15 +985,9 @@
             }
             Cmd::Kill(Movement::ForwardWord(n, at, word_def)) => {
                 // kill one word forward (until start/end of word)
-<<<<<<< HEAD
                 editor.kill_ring.borrow_mut().start_killing();
                 try!(edit_delete_word(&mut s, at, word_def, n));
                 editor.kill_ring.borrow_mut().stop_killing();
-=======
-                if let Some(text) = try!(edit_delete_word(&mut s, at, word_def, n)) {
-                    editor.kill_ring.kill(&text, Mode::Append)
-                }
->>>>>>> 15de3486
             }
             Cmd::Move(Movement::ForwardWord(n, at, word_def)) => {
                 // move forwards one word
@@ -1399,7 +1013,6 @@
             }
             Cmd::Move(Movement::ViCharSearch(n, cs)) => try!(edit_move_to(&mut s, cs, n)),
             Cmd::Kill(Movement::ViCharSearch(n, cs)) => {
-<<<<<<< HEAD
                 editor.kill_ring.borrow_mut().start_killing();
                 try!(edit_delete_to(&mut s, cs, n));
                 editor.kill_ring.borrow_mut().stop_killing();
@@ -1422,23 +1035,6 @@
                 try!(s.refresh_line());
                 continue;
             }
-=======
-                if let Some(text) = try!(edit_delete_to(&mut s, cs, n)) {
-                    editor.kill_ring.kill(&text, Mode::Append)
-                }
-            }
-            Cmd::Interrupt => {
-                return Err(error::ReadlineError::Interrupted);
-            }
-            #[cfg(unix)]
-            Cmd::Suspend => {
-                try!(original_mode.disable_raw_mode());
-                try!(tty::suspend());
-                try!(s.term.enable_raw_mode()); // TODO original_mode may have changed
-                try!(s.refresh_line());
-                continue;
-            }
->>>>>>> 15de3486
             Cmd::Noop => {}
             _ => {
                 // Ignore the character typed.
@@ -1627,10 +1223,6 @@
 mod test {
     use std::cell::RefCell;
     use std::collections::HashMap;
-<<<<<<< HEAD
-=======
-    use std::io::Write;
->>>>>>> 15de3486
     use std::rc::Rc;
     use line_buffer::LineBuffer;
     use history::History;
@@ -1639,21 +1231,10 @@
     use consts::KeyPress;
     use keymap::{Cmd, EditState};
     use super::{Editor, Position, Result, State};
-<<<<<<< HEAD
     use tty::Renderer;
     use undo::Changeset;
 
     fn init_state<'out>(out: &'out mut Renderer, line: &str, pos: usize) -> State<'out, 'static> {
-=======
-    use tty::{Terminal, Term};
-
-    fn init_state<'out>(out: &'out mut Write,
-                        line: &str,
-                        pos: usize,
-                        cols: usize)
-                        -> State<'out, 'static> {
-        let term = Terminal::new();
->>>>>>> 15de3486
         let config = Config::default();
         State {
             out: out,
@@ -1663,16 +1244,10 @@
             cursor: Position::default(),
             old_rows: 0,
             history_index: 0,
-<<<<<<< HEAD
             saved_line_for_history: LineBuffer::with_capacity(100),
             byte_buffer: [0; 4],
             edit_state: EditState::new(&config, Rc::new(RefCell::new(HashMap::new()))),
             changes: Rc::new(RefCell::new(Changeset::new())),
-=======
-            snapshot: LineBuffer::with_capacity(100),
-            term: term,
-            edit_state: EditState::new(&config, Rc::new(RefCell::new(HashMap::new()))),
->>>>>>> 15de3486
         }
     }
 
@@ -1748,7 +1323,6 @@
 
     #[test]
     fn delete_key() {
-<<<<<<< HEAD
         assert_line(
             &[KeyPress::Char('a'), KeyPress::Delete, KeyPress::Enter],
             "a",
@@ -1762,15 +1336,6 @@
             ],
             "",
         );
-=======
-        assert_line(&[KeyPress::Char('a'), KeyPress::Delete, KeyPress::Enter],
-                    "a");
-        assert_line(&[KeyPress::Char('a'),
-                      KeyPress::Left,
-                      KeyPress::Delete,
-                      KeyPress::Enter],
-                    "");
->>>>>>> 15de3486
     }
 
     #[test]
