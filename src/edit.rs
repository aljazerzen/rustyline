--- conflicted
+++ resolved
@@ -647,27 +647,18 @@
             (self.ctx.history_index - 1, SearchDirection::Reverse)
         } else {
             self.ctx.history_index += 1;
-<<<<<<< HEAD
             (self.ctx.history_index, SearchDirection::Forward)
         };
         if idx < history.len() {
             if let Some(r) = history.get(idx, dir)? {
                 let buf = r.entry;
                 self.ctx.history_index = r.idx;
-                self.changes.borrow_mut().begin();
-                self.line.update(&buf, buf.len());
-                self.changes.borrow_mut().end();
+                self.changes.begin();
+                self.line.update(&buf, buf.len(), &mut self.changes);
+                self.changes.end();
             } else {
                 return Ok(());
             }
-=======
-        }
-        if self.ctx.history_index < history.len() {
-            let buf = history.get(self.ctx.history_index).unwrap();
-            self.changes.begin();
-            self.line.update(buf, buf.len(), &mut self.changes);
-            self.changes.end();
->>>>>>> c3cbd4f2
         } else {
             // Restore current edited line
             self.restore();
@@ -697,15 +688,9 @@
             dir,
         )? {
             self.ctx.history_index = sr.idx;
-<<<<<<< HEAD
-            self.changes.borrow_mut().begin();
-            self.line.update(&sr.entry, sr.pos);
-            self.changes.borrow_mut().end();
-=======
             self.changes.begin();
-            self.line.update(sr.entry, sr.pos, &mut self.changes);
+            self.line.update(&sr.entry, sr.pos, &mut self.changes);
             self.changes.end();
->>>>>>> c3cbd4f2
             self.refresh_line()
         } else {
             self.out.beep()
@@ -729,23 +714,15 @@
             return Ok(());
         }
         if first {
-<<<<<<< HEAD
             if let Some(r) = history.get(0, SearchDirection::Forward)? {
                 let buf = r.entry;
                 self.ctx.history_index = r.idx;
-                self.changes.borrow_mut().begin();
-                self.line.update(&buf, buf.len());
-                self.changes.borrow_mut().end();
+                self.changes.begin();
+                self.line.update(&buf, buf.len(), &mut self.changes);
+                self.changes.end();
             } else {
                 return Ok(());
             }
-=======
-            self.ctx.history_index = 0;
-            let buf = history.get(self.ctx.history_index).unwrap();
-            self.changes.begin();
-            self.line.update(buf, buf.len(), &mut self.changes);
-            self.changes.end();
->>>>>>> c3cbd4f2
         } else {
             self.ctx.history_index = history.len();
             // Restore current edited line
